// Copyright 2023 The go-ethereum Authors
// This file is part of the go-ethereum library.
//
// The go-ethereum library is free software: you can redistribute it and/or modify
// it under the terms of the GNU Lesser General Public License as published by
// the Free Software Foundation, either version 3 of the License, or
// (at your option) any later version.
//
// The go-ethereum library is distributed in the hope that it will be useful,
// but WITHOUT ANY WARRANTY; without even the implied warranty of
// MERCHANTABILITY or FITNESS FOR A PARTICULAR PURPOSE. See the
// GNU Lesser General Public License for more details.
//
// You should have received a copy of the GNU Lesser General Public License
// along with the go-ethereum library. If not, see <http://www.gnu.org/licenses/>.

package ethapi

import (
	"context"
	"encoding/json"
	"errors"
	"fmt"
	"math/big"
	"time"

	"github.com/ethereum/go-ethereum/common"
	"github.com/ethereum/go-ethereum/common/hexutil"
	"github.com/ethereum/go-ethereum/consensus"
	"github.com/ethereum/go-ethereum/consensus/misc/eip1559"
	"github.com/ethereum/go-ethereum/consensus/misc/eip4844"
	"github.com/ethereum/go-ethereum/core"
	"github.com/ethereum/go-ethereum/core/state"
	"github.com/ethereum/go-ethereum/core/types"
	"github.com/ethereum/go-ethereum/core/vm"
	"github.com/ethereum/go-ethereum/internal/ethapi/override"
	"github.com/ethereum/go-ethereum/params"
	"github.com/ethereum/go-ethereum/rpc"
)

const (
	// maxSimulateBlocks is the maximum number of blocks that can be simulated
	// in a single request.
	maxSimulateBlocks = 256

	// timestampIncrement is the default increment between block timestamps.
	timestampIncrement = 12
)

// simBlock is a batch of calls to be simulated sequentially.
type simBlock struct {
	BlockOverrides *override.BlockOverrides
	StateOverrides *override.StateOverride
	Calls          []TransactionArgs
}

// simCallResult is the result of a simulated call.
type simCallResult struct {
	ReturnValue hexutil.Bytes         `json:"returnData"`
	Logs        []*types.Log          `json:"logs"`
	FTE         FullTransactionEvents `json:"fullTransactionEvents"`
	GasUsed     hexutil.Uint64        `json:"gasUsed"`
	Status      hexutil.Uint64        `json:"status"`
	Error       *callError            `json:"error,omitempty"`
}

func (r *simCallResult) MarshalJSON() ([]byte, error) {
	type callResultAlias simCallResult
	// Marshal logs to be an empty array instead of nil when empty
	if r.Logs == nil {
		r.Logs = []*types.Log{}
	}
	return json.Marshal((*callResultAlias)(r))
}

// simBlockResult is the result of a simulated block.
type simBlockResult struct {
	fullTx      bool
	chainConfig *params.ChainConfig
	Block       *types.Block
	Calls       []simCallResult
<<<<<<< HEAD
	Receipts    []*types.Receipt
=======
>>>>>>> 36b2371c
	// senders is a map of transaction hashes to their senders.
	senders map[common.Hash]common.Address
}

func (r *simBlockResult) MarshalJSON() ([]byte, error) {
	blockData := RPCMarshalBlock(r.Block, true, r.fullTx, r.chainConfig)
	blockData["calls"] = r.Calls
	// Set tx sender if user requested full tx objects.
	if r.fullTx {
		if raw, ok := blockData["transactions"].([]any); ok {
			for _, tx := range raw {
				if tx, ok := tx.(*RPCTransaction); ok {
					tx.From = r.senders[tx.Hash]
				} else {
					return nil, errors.New("simulated transaction result has invalid type")
				}
			}
		}
	}
	return json.Marshal(blockData)
}

// simOpts are the inputs to eth_simulateV1.
type simOpts struct {
	BlockStateCalls        []simBlock
	TraceTransfers         bool
	Validation             bool
	ReturnFullTransactions bool
}

// simChainHeadReader implements ChainHeaderReader which is needed as input for FinalizeAndAssemble.
type simChainHeadReader struct {
	context.Context
	Backend
}

func (m *simChainHeadReader) Config() *params.ChainConfig {
	return m.Backend.ChainConfig()
}

func (m *simChainHeadReader) CurrentHeader() *types.Header {
	return m.Backend.CurrentHeader()
}

func (m *simChainHeadReader) GetHeader(hash common.Hash, number uint64) *types.Header {
	header, err := m.Backend.HeaderByNumber(m.Context, rpc.BlockNumber(number))
	if err != nil || header == nil {
		return nil
	}
	if header.Hash() != hash {
		return nil
	}
	return header
}

func (m *simChainHeadReader) GetHeaderByNumber(number uint64) *types.Header {
	header, err := m.Backend.HeaderByNumber(m.Context, rpc.BlockNumber(number))
	if err != nil {
		return nil
	}
	return header
}

func (m *simChainHeadReader) GetHeaderByHash(hash common.Hash) *types.Header {
	header, err := m.Backend.HeaderByHash(m.Context, hash)
	if err != nil {
		return nil
	}
	return header
}

// simulator is a stateful object that simulates a series of blocks.
// it is not safe for concurrent use.
type simulator struct {
	b              Backend
	state          *state.StateDB
	base           *types.Header
	chainConfig    *params.ChainConfig
	gp             *core.GasPool
	traceTransfers bool
	validate       bool
	fullTx         bool
}

// execute runs the simulation of a series of blocks.
func (sim *simulator) execute(ctx context.Context, blocks []simBlock) ([]*simBlockResult, error) {
	if err := ctx.Err(); err != nil {
		return nil, err
	}
	var (
		cancel  context.CancelFunc
		timeout = sim.b.RPCEVMTimeout()
	)
	if timeout > 0 {
		ctx, cancel = context.WithTimeout(ctx, timeout)
	} else {
		ctx, cancel = context.WithCancel(ctx)
	}
	// Make sure the context is cancelled when the call has completed
	// this makes sure resources are cleaned up.
	defer cancel()

	var err error
	blocks, err = sim.sanitizeChain(blocks)
	if err != nil {
		return nil, err
	}
	// Prepare block headers with preliminary fields for the response.
	headers, err := sim.makeHeaders(blocks)
	if err != nil {
		return nil, err
	}
	var (
		results = make([]*simBlockResult, len(blocks))
		parent  = sim.base
	)
	for bi, block := range blocks {
<<<<<<< HEAD
		result, callResults, receipts, senders, err := sim.processBlock(ctx, &block, headers[bi], parent, headers[:bi], timeout)

=======
		result, callResults, senders, err := sim.processBlock(ctx, &block, headers[bi], parent, headers[:bi], timeout)
>>>>>>> 36b2371c
		if err != nil {
			return nil, err
		}
		headers[bi] = result.Header()
<<<<<<< HEAD
		results[bi] = &simBlockResult{
			fullTx:      sim.fullTx,
			chainConfig: sim.chainConfig,
			Block:       result,
			Calls:       callResults,
			Receipts:    receipts, // Store receipts
			senders:     senders,  // Store senders
		}
=======
		results[bi] = &simBlockResult{fullTx: sim.fullTx, chainConfig: sim.chainConfig, Block: result, Calls: callResults, senders: senders}
>>>>>>> 36b2371c
		parent = result.Header()

	}
	return results, nil
}

<<<<<<< HEAD
func (sim *simulator) processBlock(ctx context.Context, block *simBlock, header, parent *types.Header, headers []*types.Header, timeout time.Duration) (*types.Block, []simCallResult, []*types.Receipt, map[common.Hash]common.Address, error) {
=======
func (sim *simulator) processBlock(ctx context.Context, block *simBlock, header, parent *types.Header, headers []*types.Header, timeout time.Duration) (*types.Block, []simCallResult, map[common.Hash]common.Address, error) {
>>>>>>> 36b2371c
	// Set header fields that depend only on parent block.
	// Parent hash is needed for evm.GetHashFn to work.
	header.ParentHash = parent.Hash()
	if sim.chainConfig.IsLondon(header.Number) {
		// In non-validation mode base fee is set to 0 if it is not overridden.
		// This is because it creates an edge case in EVM where gasPrice < baseFee.
		// Base fee could have been overridden.
		if header.BaseFee == nil {
			if sim.validate {
				header.BaseFee = eip1559.CalcBaseFee(sim.chainConfig, parent)
			} else {
				header.BaseFee = big.NewInt(0)
			}
		}
	}
	if sim.chainConfig.IsCancun(header.Number, header.Time) {
		var excess uint64
		if sim.chainConfig.IsCancun(parent.Number, parent.Time) {
			excess = eip4844.CalcExcessBlobGas(sim.chainConfig, parent, header.Time)
		}
		header.ExcessBlobGas = &excess
	}
	blockContext := core.NewEVMBlockContext(header, sim.newSimulatedChainContext(ctx, headers), nil)
	if block.BlockOverrides.BlobBaseFee != nil {
		blockContext.BlobBaseFee = block.BlockOverrides.BlobBaseFee.ToInt()
	}
	precompiles := sim.activePrecompiles(sim.base)
	// State overrides are applied prior to execution of a block
	if err := block.StateOverrides.Apply(sim.state, precompiles); err != nil {
<<<<<<< HEAD
		return nil, nil, nil, nil, err
=======
		return nil, nil, nil, err
>>>>>>> 36b2371c
	}
	var (
		gasUsed, blobGasUsed uint64
		txes                 = make([]*types.Transaction, len(block.Calls))
		callResults          = make([]simCallResult, len(block.Calls))
		receipts             = make([]*types.Receipt, len(block.Calls)) // Initialize receipts
		// tracer   = newTracer(sim.traceTransfers, blockContext.BlockNumber.Uint64(), common.Hash{}, common.Hash{}, 0)
		tracer   = NewEventTracer(blockContext.BlockNumber.Uint64())
		vmConfig = &vm.Config{
			NoBaseFee: !sim.validate,
			Tracer:    tracer.GetHooks(),
		}
		// senders is a map of transaction hashes to their senders.
		// Transaction objects contain only the signature, and we lose track
		// of the sender when translating the arguments into a transaction object.
<<<<<<< HEAD
		senders = make(map[common.Hash]common.Address) // Initialize senders
=======
		senders = make(map[common.Hash]common.Address)
>>>>>>> 36b2371c
	)
	tracingStateDB := vm.StateDB(sim.state)
	if hooks := tracer.GetHooks(); hooks != nil {
		tracingStateDB = state.NewHookedState(sim.state, hooks)
	}

	evm := vm.NewEVM(blockContext, tracingStateDB, sim.chainConfig, *vmConfig)
	// It is possible to override precompiles with EVM bytecode, or
	// move them to another address.
	if precompiles != nil {
		evm.SetPrecompiles(precompiles)
	}
	if sim.chainConfig.IsPrague(header.Number, header.Time) || sim.chainConfig.IsVerkle(header.Number, header.Time) {
		core.ProcessParentBlockHash(header.ParentHash, evm)
	}
	if header.ParentBeaconRoot != nil {
		core.ProcessBeaconBlockRoot(*header.ParentBeaconRoot, evm)
	}
	var allLogs []*types.Log
	for i, call := range block.Calls {
		if err := ctx.Err(); err != nil {
<<<<<<< HEAD
			return nil, nil, nil, nil, err
		}
		if err := sim.sanitizeCall(&call, sim.state, header, blockContext, &gasUsed); err != nil {
			return nil, nil, nil, nil, err
=======
			return nil, nil, nil, err
		}
		if err := sim.sanitizeCall(&call, sim.state, header, blockContext, &gasUsed); err != nil {
			return nil, nil, nil, err
>>>>>>> 36b2371c
		}
		var (
			tx     = call.ToTransaction(types.DynamicFeeTxType)
			txHash = tx.Hash()
		)
		txes[i] = tx
<<<<<<< HEAD
		senders[txHash] = call.from() // Populate senders
=======
		senders[txHash] = call.from()
>>>>>>> 36b2371c
		tracer.reset(txHash, uint(i))
		sim.state.SetTxContext(txHash, i)
		// EoA check is always skipped, even in validation mode.
		msg := call.ToMessage(header.BaseFee, !sim.validate, true)
		result, err := applyMessageWithEVM(ctx, evm, msg, timeout, sim.gp)

		if err != nil {
			txErr := txValidationError(err)
<<<<<<< HEAD
			return nil, nil, nil, nil, txErr
=======
			return nil, nil, nil, txErr
>>>>>>> 36b2371c
		}
		// Update the state with pending changes.
		var root []byte
		if sim.chainConfig.IsByzantium(blockContext.BlockNumber) {
			tracingStateDB.Finalise(true)
		} else {
			root = sim.state.IntermediateRoot(sim.chainConfig.IsEIP158(blockContext.BlockNumber)).Bytes()
		}
		gasUsed += result.UsedGas
		receipts[i] = core.MakeReceipt(evm, result, sim.state, blockContext.BlockNumber, common.Hash{}, tx, gasUsed, root) // Populate receipts
		blobGasUsed += receipts[i].BlobGasUsed
		logs := tracer.Logs()
		callRes := simCallResult{ReturnValue: result.Return(), Logs: logs, FTE: tracer.fullTxEvents, GasUsed: hexutil.Uint64(result.UsedGas)}
		if result.Failed() {
			callRes.Status = hexutil.Uint64(types.ReceiptStatusFailed)
			if errors.Is(result.Err, vm.ErrExecutionReverted) {
				// If the result contains a revert reason, try to unpack it.
				revertErr := newRevertError(result.Revert())
				callRes.Error = &callError{Message: revertErr.Error(), Code: errCodeReverted, Data: revertErr.ErrorData().(string)}
			} else {
				callRes.Error = &callError{Message: result.Err.Error(), Code: errCodeVMError}
			}
		} else {
			callRes.Status = hexutil.Uint64(types.ReceiptStatusSuccessful)
			allLogs = append(allLogs, callRes.Logs...)
		}
		callResults[i] = callRes
	}
	header.GasUsed = gasUsed
	if sim.chainConfig.IsCancun(header.Number, header.Time) {
		header.BlobGasUsed = &blobGasUsed
	}
	var requests [][]byte
	// Process EIP-7685 requests
	if sim.chainConfig.IsPrague(header.Number, header.Time) {
		requests = [][]byte{}
		// EIP-6110
		if err := core.ParseDepositLogs(&requests, allLogs, sim.chainConfig); err != nil {
<<<<<<< HEAD
			return nil, nil, nil, nil, err
		}
		// EIP-7002
		if err := core.ProcessWithdrawalQueue(&requests, evm); err != nil {
			return nil, nil, nil, nil, err
		}
		// EIP-7251
		if err := core.ProcessConsolidationQueue(&requests, evm); err != nil {
			return nil, nil, nil, nil, err
=======
			return nil, nil, nil, err
		}
		// EIP-7002
		if err := core.ProcessWithdrawalQueue(&requests, evm); err != nil {
			return nil, nil, nil, err
		}
		// EIP-7251
		if err := core.ProcessConsolidationQueue(&requests, evm); err != nil {
			return nil, nil, nil, err
>>>>>>> 36b2371c
		}
	}
	if requests != nil {
		reqHash := types.CalcRequestsHash(requests)
		header.RequestsHash = &reqHash
	}
	blockBody := &types.Body{Transactions: txes, Withdrawals: *block.BlockOverrides.Withdrawals}
	chainHeadReader := &simChainHeadReader{ctx, sim.b}
	b, err := sim.b.Engine().FinalizeAndAssemble(chainHeadReader, header, sim.state, blockBody, receipts)
	if err != nil {
<<<<<<< HEAD
		return nil, nil, nil, nil, err
	}
	repairLogs(callResults, b.Hash())
	return b, callResults, receipts, senders, nil
=======
		return nil, nil, nil, err
	}
	repairLogs(callResults, b.Hash())
	return b, callResults, senders, nil
>>>>>>> 36b2371c
}

// repairLogs updates the block hash in the logs present in the result of
// a simulated block. This is needed as during execution when logs are collected
// the block hash is not known.
func repairLogs(calls []simCallResult, hash common.Hash) {
	for i := range calls {
		for j := range calls[i].Logs {
			calls[i].Logs[j].BlockHash = hash
		}
	}
}

func (sim *simulator) sanitizeCall(call *TransactionArgs, state vm.StateDB, header *types.Header, blockContext vm.BlockContext, gasUsed *uint64) error {
	if call.Nonce == nil {
		nonce := state.GetNonce(call.from())
		call.Nonce = (*hexutil.Uint64)(&nonce)
	}
	// Let the call run wild unless explicitly specified.
	if call.Gas == nil {
		remaining := blockContext.GasLimit - *gasUsed
		call.Gas = (*hexutil.Uint64)(&remaining)
	}
	if *gasUsed+uint64(*call.Gas) > blockContext.GasLimit {
		return &blockGasLimitReachedError{fmt.Sprintf("block gas limit reached: %d >= %d", gasUsed, blockContext.GasLimit)}
	}
	if err := call.CallDefaults(sim.gp.Gas(), header.BaseFee, sim.chainConfig.ChainID); err != nil {
		return err
	}
	return nil
}

func (sim *simulator) activePrecompiles(base *types.Header) vm.PrecompiledContracts {
	var (
		isMerge = (base.Difficulty.Sign() == 0)
		rules   = sim.chainConfig.Rules(base.Number, isMerge, base.Time)
	)
	return vm.ActivePrecompiledContracts(rules)
}

// sanitizeChain checks the chain integrity. Specifically it checks that
// block numbers and timestamp are strictly increasing, setting default values
// when necessary. Gaps in block numbers are filled with empty blocks.
// Note: It modifies the block's override object.
func (sim *simulator) sanitizeChain(blocks []simBlock) ([]simBlock, error) {
	var (
		res           = make([]simBlock, 0, len(blocks))
		base          = sim.base
		prevNumber    = base.Number
		prevTimestamp = base.Time
	)
	for _, block := range blocks {
		if block.BlockOverrides == nil {
			block.BlockOverrides = new(override.BlockOverrides)
		}
		if block.BlockOverrides.Number == nil {
			n := new(big.Int).Add(prevNumber, big.NewInt(1))
			block.BlockOverrides.Number = (*hexutil.Big)(n)
		}
		if block.BlockOverrides.Withdrawals == nil {
			block.BlockOverrides.Withdrawals = &types.Withdrawals{}
		}
		diff := new(big.Int).Sub(block.BlockOverrides.Number.ToInt(), prevNumber)
		if diff.Cmp(common.Big0) <= 0 {
			return nil, &invalidBlockNumberError{fmt.Sprintf("block numbers must be in order: %d <= %d", block.BlockOverrides.Number.ToInt().Uint64(), prevNumber)}
		}
		if total := new(big.Int).Sub(block.BlockOverrides.Number.ToInt(), base.Number); total.Cmp(big.NewInt(maxSimulateBlocks)) > 0 {
			return nil, &clientLimitExceededError{message: "too many blocks"}
		}
		if diff.Cmp(big.NewInt(1)) > 0 {
			// Fill the gap with empty blocks.
			gap := new(big.Int).Sub(diff, big.NewInt(1))
			// Assign block number to the empty blocks.
			for i := uint64(0); i < gap.Uint64(); i++ {
				n := new(big.Int).Add(prevNumber, big.NewInt(int64(i+1)))
				t := prevTimestamp + timestampIncrement
				b := simBlock{
					BlockOverrides: &override.BlockOverrides{
						Number:      (*hexutil.Big)(n),
						Time:        (*hexutil.Uint64)(&t),
						Withdrawals: &types.Withdrawals{},
					},
				}
				prevTimestamp = t
				res = append(res, b)
			}
		}
		// Only append block after filling a potential gap.
		prevNumber = block.BlockOverrides.Number.ToInt()
		var t uint64
		if block.BlockOverrides.Time == nil {
			t = prevTimestamp + timestampIncrement
			block.BlockOverrides.Time = (*hexutil.Uint64)(&t)
		} else {
			t = uint64(*block.BlockOverrides.Time)
			if t <= prevTimestamp {
				return nil, &invalidBlockTimestampError{fmt.Sprintf("block timestamps must be in order: %d <= %d", t, prevTimestamp)}
			}
		}
		prevTimestamp = t
		res = append(res, block)
	}
	return res, nil
}

// makeHeaders makes header object with preliminary fields based on a simulated block.
// Some fields have to be filled post-execution.
// It assumes blocks are in order and numbers have been validated.
func (sim *simulator) makeHeaders(blocks []simBlock) ([]*types.Header, error) {
	var (
		res    = make([]*types.Header, len(blocks))
		base   = sim.base
		header = base
	)
	for bi, block := range blocks {
		if block.BlockOverrides == nil || block.BlockOverrides.Number == nil {
			return nil, errors.New("empty block number")
		}
		overrides := block.BlockOverrides

		var withdrawalsHash *common.Hash
		if sim.chainConfig.IsShanghai(overrides.Number.ToInt(), (uint64)(*overrides.Time)) {
			withdrawalsHash = &types.EmptyWithdrawalsHash
		}
		var parentBeaconRoot *common.Hash
		if sim.chainConfig.IsCancun(overrides.Number.ToInt(), (uint64)(*overrides.Time)) {
			parentBeaconRoot = &common.Hash{}
			if overrides.BeaconRoot != nil {
				parentBeaconRoot = overrides.BeaconRoot
			}
		}
		header = overrides.MakeHeader(&types.Header{
			UncleHash:        types.EmptyUncleHash,
			ReceiptHash:      types.EmptyReceiptsHash,
			TxHash:           types.EmptyTxsHash,
			Coinbase:         header.Coinbase,
			Difficulty:       header.Difficulty,
			GasLimit:         header.GasLimit,
			WithdrawalsHash:  withdrawalsHash,
			ParentBeaconRoot: parentBeaconRoot,
		})
		res[bi] = header
	}
	return res, nil
}

func (sim *simulator) newSimulatedChainContext(ctx context.Context, headers []*types.Header) *ChainContext {
	return NewChainContext(ctx, &simBackend{base: sim.base, b: sim.b, headers: headers})
}

type simBackend struct {
	b       ChainContextBackend
	base    *types.Header
	headers []*types.Header
}

func (b *simBackend) Engine() consensus.Engine {
	return b.b.Engine()
}

func (b *simBackend) HeaderByNumber(ctx context.Context, number rpc.BlockNumber) (*types.Header, error) {
	if uint64(number) == b.base.Number.Uint64() {
		return b.base, nil
	}
	if uint64(number) < b.base.Number.Uint64() {
		// Resolve canonical header.
		return b.b.HeaderByNumber(ctx, number)
	}
	// Simulated block.
	for _, header := range b.headers {
		if header.Number.Uint64() == uint64(number) {
			return header, nil
		}
	}
	return nil, errors.New("header not found")
}

func (b *simBackend) ChainConfig() *params.ChainConfig {
	return b.b.ChainConfig()
}

/**
*
* Used only in the simulate mode with local mining.
*
*
 */
func (call simCallResult) ToReceipt(tx *types.Transaction, blockHash common.Hash, blockNumber uint64) *types.Receipt {
	return &types.Receipt{
		Type:              tx.Type(),
		CumulativeGasUsed: uint64(call.GasUsed),
		Logs:              call.Logs,
		TxHash:            tx.Hash(),
		ContractAddress:   common.Address{}, // or actual if contract creation
		GasUsed:           uint64(call.GasUsed),
		BlockHash:         blockHash,
		BlockNumber:       big.NewInt(int64(blockNumber)),
		Status:            uint64(call.Status),
	}
}

// IPSP Creation
// func RunSimulation(ctx context.Context, backend Backend, tx *types.Transaction) (*types.Block, *types.Receipt, error) {
// 	args := TransactionArgsFromTransaction(tx)

// 	opts := simOpts{
// 		BlockStateCalls: []simBlock{
// 			{
// 				BlockOverrides: &override.BlockOverrides{},
// 				StateOverrides: &override.StateOverride{},
// 				Calls:          []TransactionArgs{args},
// 			},
// 		},
// 		Validation:             true,
// 		ReturnFullTransactions: true,
// 	}

// 	state, baseHeader, err := backend.StateAndHeaderByNumberOrHash(ctx, rpc.LatestBlockNumberOrHash)
// 	if err != nil {
// 		return nil, nil, err
// 	}

// 	sim := &simulator{
// 		b:           backend,
// 		state:       state,
// 		base:        baseHeader,
// 		chainConfig: backend.ChainConfig(),
// 		gp:          new(core.GasPool).AddGas(10_000_000),
// 		validate:    true,
// 		fullTx:      true,
// 	}

// 	results, err := sim.execute(ctx, opts.BlockStateCalls)
// 	if err != nil {
// 		return nil, nil, err
// 	}

// 	simBlock := results[0]
// 	block := simBlock.Block
// 	receipt := simBlock.Calls[0].ToReceipt(tx, block.Hash(), block.NumberU64())

// 	return block, receipt, nil
// }<|MERGE_RESOLUTION|>--- conflicted
+++ resolved
@@ -79,10 +79,8 @@
 	chainConfig *params.ChainConfig
 	Block       *types.Block
 	Calls       []simCallResult
-<<<<<<< HEAD
-	Receipts    []*types.Receipt
-=======
->>>>>>> 36b2371c
+
+	Receipts []*types.Receipt
 	// senders is a map of transaction hashes to their senders.
 	senders map[common.Hash]common.Address
 }
@@ -200,17 +198,14 @@
 		parent  = sim.base
 	)
 	for bi, block := range blocks {
-<<<<<<< HEAD
+
 		result, callResults, receipts, senders, err := sim.processBlock(ctx, &block, headers[bi], parent, headers[:bi], timeout)
 
-=======
-		result, callResults, senders, err := sim.processBlock(ctx, &block, headers[bi], parent, headers[:bi], timeout)
->>>>>>> 36b2371c
 		if err != nil {
 			return nil, err
 		}
 		headers[bi] = result.Header()
-<<<<<<< HEAD
+
 		results[bi] = &simBlockResult{
 			fullTx:      sim.fullTx,
 			chainConfig: sim.chainConfig,
@@ -219,20 +214,16 @@
 			Receipts:    receipts, // Store receipts
 			senders:     senders,  // Store senders
 		}
-=======
+
 		results[bi] = &simBlockResult{fullTx: sim.fullTx, chainConfig: sim.chainConfig, Block: result, Calls: callResults, senders: senders}
->>>>>>> 36b2371c
+
 		parent = result.Header()
 
 	}
 	return results, nil
 }
 
-<<<<<<< HEAD
 func (sim *simulator) processBlock(ctx context.Context, block *simBlock, header, parent *types.Header, headers []*types.Header, timeout time.Duration) (*types.Block, []simCallResult, []*types.Receipt, map[common.Hash]common.Address, error) {
-=======
-func (sim *simulator) processBlock(ctx context.Context, block *simBlock, header, parent *types.Header, headers []*types.Header, timeout time.Duration) (*types.Block, []simCallResult, map[common.Hash]common.Address, error) {
->>>>>>> 36b2371c
 	// Set header fields that depend only on parent block.
 	// Parent hash is needed for evm.GetHashFn to work.
 	header.ParentHash = parent.Hash()
@@ -262,11 +253,8 @@
 	precompiles := sim.activePrecompiles(sim.base)
 	// State overrides are applied prior to execution of a block
 	if err := block.StateOverrides.Apply(sim.state, precompiles); err != nil {
-<<<<<<< HEAD
+
 		return nil, nil, nil, nil, err
-=======
-		return nil, nil, nil, err
->>>>>>> 36b2371c
 	}
 	var (
 		gasUsed, blobGasUsed uint64
@@ -282,11 +270,9 @@
 		// senders is a map of transaction hashes to their senders.
 		// Transaction objects contain only the signature, and we lose track
 		// of the sender when translating the arguments into a transaction object.
-<<<<<<< HEAD
+
 		senders = make(map[common.Hash]common.Address) // Initialize senders
-=======
-		senders = make(map[common.Hash]common.Address)
->>>>>>> 36b2371c
+
 	)
 	tracingStateDB := vm.StateDB(sim.state)
 	if hooks := tracer.GetHooks(); hooks != nil {
@@ -308,28 +294,21 @@
 	var allLogs []*types.Log
 	for i, call := range block.Calls {
 		if err := ctx.Err(); err != nil {
-<<<<<<< HEAD
+
 			return nil, nil, nil, nil, err
 		}
 		if err := sim.sanitizeCall(&call, sim.state, header, blockContext, &gasUsed); err != nil {
 			return nil, nil, nil, nil, err
-=======
-			return nil, nil, nil, err
-		}
-		if err := sim.sanitizeCall(&call, sim.state, header, blockContext, &gasUsed); err != nil {
-			return nil, nil, nil, err
->>>>>>> 36b2371c
+
 		}
 		var (
 			tx     = call.ToTransaction(types.DynamicFeeTxType)
 			txHash = tx.Hash()
 		)
 		txes[i] = tx
-<<<<<<< HEAD
+
 		senders[txHash] = call.from() // Populate senders
-=======
-		senders[txHash] = call.from()
->>>>>>> 36b2371c
+
 		tracer.reset(txHash, uint(i))
 		sim.state.SetTxContext(txHash, i)
 		// EoA check is always skipped, even in validation mode.
@@ -338,11 +317,9 @@
 
 		if err != nil {
 			txErr := txValidationError(err)
-<<<<<<< HEAD
+
 			return nil, nil, nil, nil, txErr
-=======
-			return nil, nil, nil, txErr
->>>>>>> 36b2371c
+
 		}
 		// Update the state with pending changes.
 		var root []byte
@@ -381,7 +358,7 @@
 		requests = [][]byte{}
 		// EIP-6110
 		if err := core.ParseDepositLogs(&requests, allLogs, sim.chainConfig); err != nil {
-<<<<<<< HEAD
+
 			return nil, nil, nil, nil, err
 		}
 		// EIP-7002
@@ -391,17 +368,7 @@
 		// EIP-7251
 		if err := core.ProcessConsolidationQueue(&requests, evm); err != nil {
 			return nil, nil, nil, nil, err
-=======
-			return nil, nil, nil, err
-		}
-		// EIP-7002
-		if err := core.ProcessWithdrawalQueue(&requests, evm); err != nil {
-			return nil, nil, nil, err
-		}
-		// EIP-7251
-		if err := core.ProcessConsolidationQueue(&requests, evm); err != nil {
-			return nil, nil, nil, err
->>>>>>> 36b2371c
+
 		}
 	}
 	if requests != nil {
@@ -412,17 +379,12 @@
 	chainHeadReader := &simChainHeadReader{ctx, sim.b}
 	b, err := sim.b.Engine().FinalizeAndAssemble(chainHeadReader, header, sim.state, blockBody, receipts)
 	if err != nil {
-<<<<<<< HEAD
+
 		return nil, nil, nil, nil, err
 	}
 	repairLogs(callResults, b.Hash())
 	return b, callResults, receipts, senders, nil
-=======
-		return nil, nil, nil, err
-	}
-	repairLogs(callResults, b.Hash())
-	return b, callResults, senders, nil
->>>>>>> 36b2371c
+
 }
 
 // repairLogs updates the block hash in the logs present in the result of
