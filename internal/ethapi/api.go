// Copyright 2015 The go-ethereum Authors
// This file is part of the go-ethereum library.
//
// The go-ethereum library is free software: you can redistribute it and/or modify
// it under the terms of the GNU Lesser General Public License as published by
// the Free Software Foundation, either version 3 of the License, or
// (at your option) any later version.
//
// The go-ethereum library is distributed in the hope that it will be useful,
// but WITHOUT ANY WARRANTY; without even the implied warranty of
// MERCHANTABILITY or FITNESS FOR A PARTICULAR PURPOSE. See the
// GNU Lesser General Public License for more details.
//
// You should have received a copy of the GNU Lesser General Public License
// along with the go-ethereum library. If not, see <http://www.gnu.org/licenses/>.

package ethapi

import (
	"context"
	"encoding/hex"
	"errors"
	"fmt"
	gomath "math"
	"math/big"
	"os"
	"strings"
	"time"

	"github.com/davecgh/go-spew/spew"
	"github.com/ethereum/go-ethereum/accounts"
	"github.com/ethereum/go-ethereum/common"
	"github.com/ethereum/go-ethereum/common/hexutil"
	"github.com/ethereum/go-ethereum/common/math"
	"github.com/ethereum/go-ethereum/consensus"
	"github.com/ethereum/go-ethereum/consensus/misc/eip1559"
	"github.com/ethereum/go-ethereum/core"
	"github.com/ethereum/go-ethereum/core/state"
	"github.com/ethereum/go-ethereum/core/types"
	"github.com/ethereum/go-ethereum/core/vm"
	"github.com/ethereum/go-ethereum/crypto"
	"github.com/ethereum/go-ethereum/eth/gasestimator"
	"github.com/ethereum/go-ethereum/eth/tracers/logger"
	"github.com/ethereum/go-ethereum/internal/ethapi/override"
	"github.com/ethereum/go-ethereum/log"
	"github.com/ethereum/go-ethereum/p2p"
	"github.com/ethereum/go-ethereum/params"
	"github.com/ethereum/go-ethereum/rlp"
	"github.com/ethereum/go-ethereum/rpc"
	"github.com/ethereum/go-ethereum/trie"
)

// estimateGasErrorRatio is the amount of overestimation eth_estimateGas is
// allowed to produce in order to speed up calculations.
const estimateGasErrorRatio = 0.015

var errBlobTxNotSupported = errors.New("signing blob transactions not supported")

// EthereumAPI provides an API to access Ethereum related information.
type EthereumAPI struct {
	b Backend
}

// NewEthereumAPI creates a new Ethereum protocol API.
func NewEthereumAPI(b Backend) *EthereumAPI {
	return &EthereumAPI{b}
}

// GasPrice returns a suggestion for a gas price for legacy transactions.
func (api *EthereumAPI) GasPrice(ctx context.Context) (*hexutil.Big, error) {
	tipcap, err := api.b.SuggestGasTipCap(ctx)
	if err != nil {
		return nil, err
	}
	if head := api.b.CurrentHeader(); head.BaseFee != nil {
		tipcap.Add(tipcap, head.BaseFee)
	}
	return (*hexutil.Big)(tipcap), err
}

// MaxPriorityFeePerGas returns a suggestion for a gas tip cap for dynamic fee transactions.
func (api *EthereumAPI) MaxPriorityFeePerGas(ctx context.Context) (*hexutil.Big, error) {
	tipcap, err := api.b.SuggestGasTipCap(ctx)
	if err != nil {
		return nil, err
	}
	return (*hexutil.Big)(tipcap), err
}

type feeHistoryResult struct {
	OldestBlock      *hexutil.Big     `json:"oldestBlock"`
	Reward           [][]*hexutil.Big `json:"reward,omitempty"`
	BaseFee          []*hexutil.Big   `json:"baseFeePerGas,omitempty"`
	GasUsedRatio     []float64        `json:"gasUsedRatio"`
	BlobBaseFee      []*hexutil.Big   `json:"baseFeePerBlobGas,omitempty"`
	BlobGasUsedRatio []float64        `json:"blobGasUsedRatio,omitempty"`
}

// FeeHistory returns the fee market history.
func (api *EthereumAPI) FeeHistory(ctx context.Context, blockCount math.HexOrDecimal64, lastBlock rpc.BlockNumber, rewardPercentiles []float64) (*feeHistoryResult, error) {
	oldest, reward, baseFee, gasUsed, blobBaseFee, blobGasUsed, err := api.b.FeeHistory(ctx, uint64(blockCount), lastBlock, rewardPercentiles)
	if err != nil {
		return nil, err
	}
	results := &feeHistoryResult{
		OldestBlock:  (*hexutil.Big)(oldest),
		GasUsedRatio: gasUsed,
	}
	if reward != nil {
		results.Reward = make([][]*hexutil.Big, len(reward))
		for i, w := range reward {
			results.Reward[i] = make([]*hexutil.Big, len(w))
			for j, v := range w {
				results.Reward[i][j] = (*hexutil.Big)(v)
			}
		}
	}
	if baseFee != nil {
		results.BaseFee = make([]*hexutil.Big, len(baseFee))
		for i, v := range baseFee {
			results.BaseFee[i] = (*hexutil.Big)(v)
		}
	}
	if blobBaseFee != nil {
		results.BlobBaseFee = make([]*hexutil.Big, len(blobBaseFee))
		for i, v := range blobBaseFee {
			results.BlobBaseFee[i] = (*hexutil.Big)(v)
		}
	}
	if blobGasUsed != nil {
		results.BlobGasUsedRatio = blobGasUsed
	}
	return results, nil
}

// BlobBaseFee returns the base fee for blob gas at the current head.
func (api *EthereumAPI) BlobBaseFee(ctx context.Context) *hexutil.Big {
	return (*hexutil.Big)(api.b.BlobBaseFee(ctx))
}

// Syncing returns false in case the node is currently not syncing with the network. It can be up-to-date or has not
// yet received the latest block headers from its peers. In case it is synchronizing:
// - startingBlock: block number this node started to synchronize from
// - currentBlock:  block number this node is currently importing
// - highestBlock:  block number of the highest block header this node has received from peers
// - pulledStates:  number of state entries processed until now
// - knownStates:   number of known state entries that still need to be pulled
func (api *EthereumAPI) Syncing(ctx context.Context) (interface{}, error) {
	progress := api.b.SyncProgress(ctx)

	// Return not syncing if the synchronisation already completed
	if progress.Done() {
		return false, nil
	}
	// Otherwise gather the block sync stats
	return map[string]interface{}{
		"startingBlock":          hexutil.Uint64(progress.StartingBlock),
		"currentBlock":           hexutil.Uint64(progress.CurrentBlock),
		"highestBlock":           hexutil.Uint64(progress.HighestBlock),
		"syncedAccounts":         hexutil.Uint64(progress.SyncedAccounts),
		"syncedAccountBytes":     hexutil.Uint64(progress.SyncedAccountBytes),
		"syncedBytecodes":        hexutil.Uint64(progress.SyncedBytecodes),
		"syncedBytecodeBytes":    hexutil.Uint64(progress.SyncedBytecodeBytes),
		"syncedStorage":          hexutil.Uint64(progress.SyncedStorage),
		"syncedStorageBytes":     hexutil.Uint64(progress.SyncedStorageBytes),
		"healedTrienodes":        hexutil.Uint64(progress.HealedTrienodes),
		"healedTrienodeBytes":    hexutil.Uint64(progress.HealedTrienodeBytes),
		"healedBytecodes":        hexutil.Uint64(progress.HealedBytecodes),
		"healedBytecodeBytes":    hexutil.Uint64(progress.HealedBytecodeBytes),
		"healingTrienodes":       hexutil.Uint64(progress.HealingTrienodes),
		"healingBytecode":        hexutil.Uint64(progress.HealingBytecode),
		"txIndexFinishedBlocks":  hexutil.Uint64(progress.TxIndexFinishedBlocks),
		"txIndexRemainingBlocks": hexutil.Uint64(progress.TxIndexRemainingBlocks),
	}, nil
}

// TxPoolAPI offers and API for the transaction pool. It only operates on data that is non-confidential.
type TxPoolAPI struct {
	b Backend
}

// NewTxPoolAPI creates a new tx pool service that gives information about the transaction pool.
func NewTxPoolAPI(b Backend) *TxPoolAPI {
	return &TxPoolAPI{b}
}

// Content returns the transactions contained within the transaction pool.
func (api *TxPoolAPI) Content() map[string]map[string]map[string]*RPCTransaction {
	content := map[string]map[string]map[string]*RPCTransaction{
		"pending": make(map[string]map[string]*RPCTransaction),
		"queued":  make(map[string]map[string]*RPCTransaction),
	}
	pending, queue := api.b.TxPoolContent()
	curHeader := api.b.CurrentHeader()
	// Flatten the pending transactions
	for account, txs := range pending {
		dump := make(map[string]*RPCTransaction)
		for _, tx := range txs {
			dump[fmt.Sprintf("%d", tx.Nonce())] = NewRPCPendingTransaction(tx, curHeader, api.b.ChainConfig())
		}
		content["pending"][account.Hex()] = dump
	}
	// Flatten the queued transactions
	for account, txs := range queue {
		dump := make(map[string]*RPCTransaction)
		for _, tx := range txs {
			dump[fmt.Sprintf("%d", tx.Nonce())] = NewRPCPendingTransaction(tx, curHeader, api.b.ChainConfig())
		}
		content["queued"][account.Hex()] = dump
	}
	return content
}

// ContentFrom returns the transactions contained within the transaction pool.
func (api *TxPoolAPI) ContentFrom(addr common.Address) map[string]map[string]*RPCTransaction {
	content := make(map[string]map[string]*RPCTransaction, 2)
	pending, queue := api.b.TxPoolContentFrom(addr)
	curHeader := api.b.CurrentHeader()

	// Build the pending transactions
	dump := make(map[string]*RPCTransaction, len(pending))
	for _, tx := range pending {
		dump[fmt.Sprintf("%d", tx.Nonce())] = NewRPCPendingTransaction(tx, curHeader, api.b.ChainConfig())
	}
	content["pending"] = dump

	// Build the queued transactions
	dump = make(map[string]*RPCTransaction, len(queue))
	for _, tx := range queue {
		dump[fmt.Sprintf("%d", tx.Nonce())] = NewRPCPendingTransaction(tx, curHeader, api.b.ChainConfig())
	}
	content["queued"] = dump

	return content
}

// Status returns the number of pending and queued transaction in the pool.
func (api *TxPoolAPI) Status() map[string]hexutil.Uint {
	pending, queue := api.b.Stats()
	return map[string]hexutil.Uint{
		"pending": hexutil.Uint(pending),
		"queued":  hexutil.Uint(queue),
	}
}

// Inspect retrieves the content of the transaction pool and flattens it into an
// easily inspectable list.
func (api *TxPoolAPI) Inspect() map[string]map[string]map[string]string {
	content := map[string]map[string]map[string]string{
		"pending": make(map[string]map[string]string),
		"queued":  make(map[string]map[string]string),
	}
	pending, queue := api.b.TxPoolContent()

	// Define a formatter to flatten a transaction into a string
	format := func(tx *types.Transaction) string {
		if to := tx.To(); to != nil {
			return fmt.Sprintf("%s: %v wei + %v gas × %v wei", tx.To().Hex(), tx.Value(), tx.Gas(), tx.GasPrice())
		}
		return fmt.Sprintf("contract creation: %v wei + %v gas × %v wei", tx.Value(), tx.Gas(), tx.GasPrice())
	}
	// Flatten the pending transactions
	for account, txs := range pending {
		dump := make(map[string]string)
		for _, tx := range txs {
			dump[fmt.Sprintf("%d", tx.Nonce())] = format(tx)
		}
		content["pending"][account.Hex()] = dump
	}
	// Flatten the queued transactions
	for account, txs := range queue {
		dump := make(map[string]string)
		for _, tx := range txs {
			dump[fmt.Sprintf("%d", tx.Nonce())] = format(tx)
		}
		content["queued"][account.Hex()] = dump
	}
	return content
}

// EthereumAccountAPI provides an API to access accounts managed by this node.
// It offers only methods that can retrieve accounts.
type EthereumAccountAPI struct {
	am *accounts.Manager
}

// NewEthereumAccountAPI creates a new EthereumAccountAPI.
func NewEthereumAccountAPI(am *accounts.Manager) *EthereumAccountAPI {
	return &EthereumAccountAPI{am: am}
}

// Accounts returns the collection of accounts this node manages.
func (api *EthereumAccountAPI) Accounts() []common.Address {
	return api.am.Accounts()
}

// BlockChainAPI provides an API to access Ethereum blockchain data.
type BlockChainAPI struct {
	b Backend
}

// NewBlockChainAPI creates a new Ethereum blockchain API.
func NewBlockChainAPI(b Backend) *BlockChainAPI {
	return &BlockChainAPI{b}
}

// ChainId is the EIP-155 replay-protection chain id for the current Ethereum chain config.
//
// Note, this method does not conform to EIP-695 because the configured chain ID is always
// returned, regardless of the current head block. We used to return an error when the chain
// wasn't synced up to a block where EIP-155 is enabled, but this behavior caused issues
// in CL clients.
func (api *BlockChainAPI) ChainId() *hexutil.Big {
	return (*hexutil.Big)(api.b.ChainConfig().ChainID)
}

// BlockNumber returns the block number of the chain head.
func (api *BlockChainAPI) BlockNumber() hexutil.Uint64 {
	if simB, ok := api.b.(interface {
		SimChainStore() *SimulatedChainStore
		IsSimulateMode() bool
	}); ok && simB.IsSimulateMode() {
		// check in the local store
		simStore := simB.SimChainStore()
		block, ok := simStore.GetLatestBlock()
		if !ok {
			log.Error("latest block is nil")
			return 0
		}
		return hexutil.Uint64(block.NumberU64())
	} else {
		header, _ := api.b.HeaderByNumber(context.Background(), rpc.LatestBlockNumber) // latest header should always be available
		return hexutil.Uint64(header.Number.Uint64())

	}
}

// GetBalance returns the amount of wei for the given address in the state of the
// given block number. The rpc.LatestBlockNumber and rpc.PendingBlockNumber meta
// block numbers are also allowed.
func (api *BlockChainAPI) GetBalance(ctx context.Context, address common.Address, blockNrOrHash rpc.BlockNumberOrHash) (*hexutil.Big, error) {
	state, _, err := api.b.StateAndHeaderByNumberOrHash(ctx, blockNrOrHash)
	if state == nil || err != nil {
		return nil, err
	}
	b := state.GetBalance(address).ToBig()
	return (*hexutil.Big)(b), state.Error()
}

// AccountResult structs for GetProof
type AccountResult struct {
	Address      common.Address  `json:"address"`
	AccountProof []string        `json:"accountProof"`
	Balance      *hexutil.Big    `json:"balance"`
	CodeHash     common.Hash     `json:"codeHash"`
	Nonce        hexutil.Uint64  `json:"nonce"`
	StorageHash  common.Hash     `json:"storageHash"`
	StorageProof []StorageResult `json:"storageProof"`
}

type StorageResult struct {
	Key   string       `json:"key"`
	Value *hexutil.Big `json:"value"`
	Proof []string     `json:"proof"`
}

// proofList implements ethdb.KeyValueWriter and collects the proofs as
// hex-strings for delivery to rpc-caller.
type proofList []string

func (n *proofList) Put(key []byte, value []byte) error {
	*n = append(*n, hexutil.Encode(value))
	return nil
}

func (n *proofList) Delete(key []byte) error {
	panic("not supported")
}

// GetProof returns the Merkle-proof for a given account and optionally some storage keys.
func (api *BlockChainAPI) GetProof(ctx context.Context, address common.Address, storageKeys []string, blockNrOrHash rpc.BlockNumberOrHash) (*AccountResult, error) {
	var (
		keys         = make([]common.Hash, len(storageKeys))
		keyLengths   = make([]int, len(storageKeys))
		storageProof = make([]StorageResult, len(storageKeys))
	)
	// Deserialize all keys. This prevents state access on invalid input.
	for i, hexKey := range storageKeys {
		var err error
		keys[i], keyLengths[i], err = decodeHash(hexKey)
		if err != nil {
			return nil, err
		}
	}
	statedb, header, err := api.b.StateAndHeaderByNumberOrHash(ctx, blockNrOrHash)
	if statedb == nil || err != nil {
		return nil, err
	}
	codeHash := statedb.GetCodeHash(address)
	storageRoot := statedb.GetStorageRoot(address)

	if len(keys) > 0 {
		var storageTrie state.Trie
		if storageRoot != types.EmptyRootHash && storageRoot != (common.Hash{}) {
			id := trie.StorageTrieID(header.Root, crypto.Keccak256Hash(address.Bytes()), storageRoot)
			st, err := trie.NewStateTrie(id, statedb.Database().TrieDB())
			if err != nil {
				return nil, err
			}
			storageTrie = st
		}
		// Create the proofs for the storageKeys.
		for i, key := range keys {
			// Output key encoding is a bit special: if the input was a 32-byte hash, it is
			// returned as such. Otherwise, we apply the QUANTITY encoding mandated by the
			// JSON-RPC spec for getProof. This behavior exists to preserve backwards
			// compatibility with older client versions.
			var outputKey string
			if keyLengths[i] != 32 {
				outputKey = hexutil.EncodeBig(key.Big())
			} else {
				outputKey = hexutil.Encode(key[:])
			}
			if storageTrie == nil {
				storageProof[i] = StorageResult{outputKey, &hexutil.Big{}, []string{}}
				continue
			}
			var proof proofList
			if err := storageTrie.Prove(crypto.Keccak256(key.Bytes()), &proof); err != nil {
				return nil, err
			}
			value := (*hexutil.Big)(statedb.GetState(address, key).Big())
			storageProof[i] = StorageResult{outputKey, value, proof}
		}
	}
	// Create the accountProof.
	tr, err := trie.NewStateTrie(trie.StateTrieID(header.Root), statedb.Database().TrieDB())
	if err != nil {
		return nil, err
	}
	var accountProof proofList
	if err := tr.Prove(crypto.Keccak256(address.Bytes()), &accountProof); err != nil {
		return nil, err
	}
	balance := statedb.GetBalance(address).ToBig()
	return &AccountResult{
		Address:      address,
		AccountProof: accountProof,
		Balance:      (*hexutil.Big)(balance),
		CodeHash:     codeHash,
		Nonce:        hexutil.Uint64(statedb.GetNonce(address)),
		StorageHash:  storageRoot,
		StorageProof: storageProof,
	}, statedb.Error()
}

// decodeHash parses a hex-encoded 32-byte hash. The input may optionally
// be prefixed by 0x and can have a byte length up to 32.
func decodeHash(s string) (h common.Hash, inputLength int, err error) {
	if strings.HasPrefix(s, "0x") || strings.HasPrefix(s, "0X") {
		s = s[2:]
	}
	if (len(s) & 1) > 0 {
		s = "0" + s
	}
	b, err := hex.DecodeString(s)
	if err != nil {
		return common.Hash{}, 0, errors.New("hex string invalid")
	}
	if len(b) > 32 {
		return common.Hash{}, len(b), errors.New("hex string too long, want at most 32 bytes")
	}
	return common.BytesToHash(b), len(b), nil
}

// GetHeaderByNumber returns the requested canonical block header.
//   - When blockNr is -1 the chain pending header is returned.
//   - When blockNr is -2 the chain latest header is returned.
//   - When blockNr is -3 the chain finalized header is returned.
//   - When blockNr is -4 the chain safe header is returned.
func (api *BlockChainAPI) GetHeaderByNumber(ctx context.Context, number rpc.BlockNumber) (map[string]interface{}, error) {
	header, err := api.b.HeaderByNumber(ctx, number)
	if header != nil && err == nil {
		response := RPCMarshalHeader(header)
		if number == rpc.PendingBlockNumber {
			// Pending header need to nil out a few fields
			for _, field := range []string{"hash", "nonce", "miner"} {
				response[field] = nil
			}
		}
		return response, err
	}
	return nil, err
}

// GetHeaderByHash returns the requested header by hash.
func (api *BlockChainAPI) GetHeaderByHash(ctx context.Context, hash common.Hash) map[string]interface{} {
	header, _ := api.b.HeaderByHash(ctx, hash)
	if header != nil {
		return RPCMarshalHeader(header)
	}
	return nil
}

// GetBlockByNumber returns the requested canonical block.
//   - When blockNr is -1 the chain pending block is returned.
//   - When blockNr is -2 the chain latest block is returned.
//   - When blockNr is -3 the chain finalized block is returned.
//   - When blockNr is -4 the chain safe block is returned.
//   - When fullTx is true all transactions in the block are returned, otherwise
//     only the transaction hash is returned.
func (api *BlockChainAPI) GetBlockByNumber(ctx context.Context, number rpc.BlockNumber, fullTx bool) (map[string]interface{}, error) {
	block, err := api.b.BlockByNumber(ctx, number)
	if block != nil && err == nil {
		response := RPCMarshalBlock(block, true, fullTx, api.b.ChainConfig())
		if number == rpc.PendingBlockNumber {
			// Pending blocks need to nil out a few fields
			for _, field := range []string{"hash", "nonce", "miner"} {
				response[field] = nil
			}
		}
		return response, nil
	}
	return nil, err
}

// GetBlockByHash returns the requested block. When fullTx is true all transactions in the block are returned in full
// detail, otherwise only the transaction hash is returned.
func (api *BlockChainAPI) GetBlockByHash(ctx context.Context, hash common.Hash, fullTx bool) (map[string]interface{}, error) {
	// Simulated mode check
	if simB, ok := api.b.(interface {
		SimChainStore() *SimulatedChainStore
		IsSimulateMode() bool
	}); ok && simB.IsSimulateMode() {
		// NOT MANAGED BY SIMULATED CHAIN STORE
		// use tx hash instead
		return RPCMarshalBlock(nil, true, fullTx, api.b.ChainConfig()), nil

	}
	// regular logic
	block, err := api.b.BlockByHash(ctx, hash)
	// regulare logic
	if block != nil {
		return RPCMarshalBlock(block, true, fullTx, api.b.ChainConfig()), nil
	}
	return nil, err
}

// GetUncleByBlockNumberAndIndex returns the uncle block for the given block hash and index.
func (api *BlockChainAPI) GetUncleByBlockNumberAndIndex(ctx context.Context, blockNr rpc.BlockNumber, index hexutil.Uint) (map[string]interface{}, error) {
	block, err := api.b.BlockByNumber(ctx, blockNr)
	if block != nil {
		uncles := block.Uncles()
		if index >= hexutil.Uint(len(uncles)) {
			log.Debug("Requested uncle not found", "number", blockNr, "hash", block.Hash(), "index", index)
			return nil, nil
		}
		block = types.NewBlockWithHeader(uncles[index])
		return RPCMarshalBlock(block, false, false, api.b.ChainConfig()), nil
	}
	return nil, err
}

// GetUncleByBlockHashAndIndex returns the uncle block for the given block hash and index.
func (api *BlockChainAPI) GetUncleByBlockHashAndIndex(ctx context.Context, blockHash common.Hash, index hexutil.Uint) (map[string]interface{}, error) {
	block, err := api.b.BlockByHash(ctx, blockHash)
	if block != nil {
		uncles := block.Uncles()
		if index >= hexutil.Uint(len(uncles)) {
			log.Debug("Requested uncle not found", "number", block.Number(), "hash", blockHash, "index", index)
			return nil, nil
		}
		block = types.NewBlockWithHeader(uncles[index])
		return RPCMarshalBlock(block, false, false, api.b.ChainConfig()), nil
	}
	return nil, err
}

// GetUncleCountByBlockNumber returns number of uncles in the block for the given block number
func (api *BlockChainAPI) GetUncleCountByBlockNumber(ctx context.Context, blockNr rpc.BlockNumber) (*hexutil.Uint, error) {
	block, err := api.b.BlockByNumber(ctx, blockNr)
	if block != nil {
		n := hexutil.Uint(len(block.Uncles()))
		return &n, nil
	}
	return nil, err
}

// GetUncleCountByBlockHash returns number of uncles in the block for the given block hash
func (api *BlockChainAPI) GetUncleCountByBlockHash(ctx context.Context, blockHash common.Hash) (*hexutil.Uint, error) {
	block, err := api.b.BlockByHash(ctx, blockHash)
	if block != nil {
		n := hexutil.Uint(len(block.Uncles()))
		return &n, nil
	}
	return nil, err
}

// GetCode returns the code stored at the given address in the state for the given block number.
func (api *BlockChainAPI) GetCode(ctx context.Context, address common.Address, blockNrOrHash rpc.BlockNumberOrHash) (hexutil.Bytes, error) {
	state, _, err := api.b.StateAndHeaderByNumberOrHash(ctx, blockNrOrHash)
	if state == nil || err != nil {
		return nil, err
	}
	code := state.GetCode(address)
	return code, state.Error()
}

// GetStorageAt returns the storage from the state at the given address, key and
// block number. The rpc.LatestBlockNumber and rpc.PendingBlockNumber meta block
// numbers are also allowed.
func (api *BlockChainAPI) GetStorageAt(ctx context.Context, address common.Address, hexKey string, blockNrOrHash rpc.BlockNumberOrHash) (hexutil.Bytes, error) {
	state, _, err := api.b.StateAndHeaderByNumberOrHash(ctx, blockNrOrHash)
	if state == nil || err != nil {
		return nil, err
	}
	key, _, err := decodeHash(hexKey)
	if err != nil {
		return nil, fmt.Errorf("unable to decode storage key: %s", err)
	}
	res := state.GetState(address, key)
	return res[:], state.Error()
}

// GetBlockReceipts returns the block receipts for the given block hash or number or tag.
func (api *BlockChainAPI) GetBlockReceipts(ctx context.Context, blockNrOrHash rpc.BlockNumberOrHash) ([]map[string]interface{}, error) {
	block, err := api.b.BlockByNumberOrHash(ctx, blockNrOrHash)
	if block == nil || err != nil {
		return nil, err
	}
	receipts, err := api.b.GetReceipts(ctx, block.Hash())
	if err != nil {
		return nil, err
	}
	txs := block.Transactions()
	if len(txs) != len(receipts) {
		return nil, fmt.Errorf("receipts length mismatch: %d vs %d", len(txs), len(receipts))
	}

	// Derive the sender.
	signer := types.MakeSigner(api.b.ChainConfig(), block.Number(), block.Time())

	result := make([]map[string]interface{}, len(receipts))
	for i, receipt := range receipts {
		result[i] = marshalReceipt(receipt, block.Hash(), block.NumberU64(), signer, txs[i], i)
	}

	return result, nil
}

// ChainContextBackend provides methods required to implement ChainContext.
type ChainContextBackend interface {
	Engine() consensus.Engine
	HeaderByNumber(context.Context, rpc.BlockNumber) (*types.Header, error)
	ChainConfig() *params.ChainConfig
}

// ChainContext is an implementation of core.ChainContext. It's main use-case
// is instantiating a vm.BlockContext without having access to the BlockChain object.
type ChainContext struct {
	b   ChainContextBackend
	ctx context.Context
}

// NewChainContext creates a new ChainContext object.
func NewChainContext(ctx context.Context, backend ChainContextBackend) *ChainContext {
	return &ChainContext{ctx: ctx, b: backend}
}

func (context *ChainContext) Engine() consensus.Engine {
	return context.b.Engine()
}

func (context *ChainContext) GetHeader(hash common.Hash, number uint64) *types.Header {
	// This method is called to get the hash for a block number when executing the BLOCKHASH
	// opcode. Hence no need to search for non-canonical blocks.
	header, err := context.b.HeaderByNumber(context.ctx, rpc.BlockNumber(number))
	if err != nil || header.Hash() != hash {
		return nil
	}
	return header
}

func (context *ChainContext) Config() *params.ChainConfig {
	return context.b.ChainConfig()
}

func doCall(ctx context.Context, b Backend, args TransactionArgs, state *state.StateDB, header *types.Header, overrides *override.StateOverride, blockOverrides *override.BlockOverrides, timeout time.Duration, globalGasCap uint64) (*core.ExecutionResult, error) {
	blockCtx := core.NewEVMBlockContext(header, NewChainContext(ctx, b), nil)
	if blockOverrides != nil {
		if err := blockOverrides.Apply(&blockCtx); err != nil {
			return nil, err
		}
	}
	rules := b.ChainConfig().Rules(blockCtx.BlockNumber, blockCtx.Random != nil, blockCtx.Time)
	precompiles := vm.ActivePrecompiledContracts(rules)
	if err := overrides.Apply(state, precompiles); err != nil {
		return nil, err
	}

	// Setup context so it may be cancelled the call has completed
	// or, in case of unmetered gas, setup a context with a timeout.
	var cancel context.CancelFunc
	if timeout > 0 {
		ctx, cancel = context.WithTimeout(ctx, timeout)
	} else {
		ctx, cancel = context.WithCancel(ctx)
	}
	// Make sure the context is cancelled when the call has completed
	// this makes sure resources are cleaned up.
	defer cancel()
	gp := new(core.GasPool)
	if globalGasCap == 0 {
		gp.AddGas(gomath.MaxUint64)
	} else {
		gp.AddGas(globalGasCap)
	}
	return applyMessage(ctx, b, args, state, header, timeout, gp, &blockCtx, &vm.Config{NoBaseFee: true}, precompiles, true)
}

func applyMessage(ctx context.Context, b Backend, args TransactionArgs, state *state.StateDB, header *types.Header, timeout time.Duration, gp *core.GasPool, blockContext *vm.BlockContext, vmConfig *vm.Config, precompiles vm.PrecompiledContracts, skipChecks bool) (*core.ExecutionResult, error) {
	// Get a new instance of the EVM.
	if err := args.CallDefaults(gp.Gas(), blockContext.BaseFee, b.ChainConfig().ChainID); err != nil {
		return nil, err
	}
	msg := args.ToMessage(header.BaseFee, skipChecks, skipChecks)
	// Lower the basefee to 0 to avoid breaking EVM
	// invariants (basefee < feecap).
	if msg.GasPrice.Sign() == 0 {
		blockContext.BaseFee = new(big.Int)
	}
	if msg.BlobGasFeeCap != nil && msg.BlobGasFeeCap.BitLen() == 0 {
		blockContext.BlobBaseFee = new(big.Int)
	}
	evm := b.GetEVM(ctx, state, header, vmConfig, blockContext)
	if precompiles != nil {
		evm.SetPrecompiles(precompiles)
	}
	res, err := applyMessageWithEVM(ctx, evm, msg, timeout, gp)
	// If an internal state error occurred, let that have precedence. Otherwise,
	// a "trie root missing" type of error will masquerade as e.g. "insufficient gas"
	if err := state.Error(); err != nil {
		return nil, err
	}
	return res, err
}

func applyMessageWithEVM(ctx context.Context, evm *vm.EVM, msg *core.Message, timeout time.Duration, gp *core.GasPool) (*core.ExecutionResult, error) {
	// Wait for the context to be done and cancel the evm. Even if the
	// EVM has finished, cancelling may be done (repeatedly)
	go func() {
		<-ctx.Done()
		evm.Cancel()
	}()

	// Execute the message.
	result, err := core.ApplyMessage(evm, msg, gp)

	// If the timer caused an abort, return an appropriate error message
	if evm.Cancelled() {
		return nil, fmt.Errorf("execution aborted (timeout = %v)", timeout)
	}
	if err != nil {
		return result, fmt.Errorf("err: %w (supplied gas %d)", err, msg.GasLimit)
	}
	return result, nil
}

func DoCall(ctx context.Context, b Backend, args TransactionArgs, blockNrOrHash rpc.BlockNumberOrHash, overrides *override.StateOverride, blockOverrides *override.BlockOverrides, timeout time.Duration, globalGasCap uint64) (*core.ExecutionResult, error) {
	defer func(start time.Time) { log.Debug("Executing EVM call finished", "runtime", time.Since(start)) }(time.Now())

	state, header, err := b.StateAndHeaderByNumberOrHash(ctx, blockNrOrHash)
	if state == nil || err != nil {
		return nil, err
	}
	return doCall(ctx, b, args, state, header, overrides, blockOverrides, timeout, globalGasCap)
}

// Call executes the given transaction on the state for the given block number.
//
// Additionally, the caller can specify a batch of contract for fields overriding.
//
// Note, this function doesn't make and changes in the state/blockchain and is
// useful to execute and retrieve values.
func (api *BlockChainAPI) Call(ctx context.Context, args TransactionArgs, blockNrOrHash *rpc.BlockNumberOrHash, overrides *override.StateOverride, blockOverrides *override.BlockOverrides) (hexutil.Bytes, error) {
	if blockNrOrHash == nil {
		latest := rpc.BlockNumberOrHashWithNumber(rpc.LatestBlockNumber)
		blockNrOrHash = &latest
	}
	result, err := DoCall(ctx, api.b, args, *blockNrOrHash, overrides, blockOverrides, api.b.RPCEVMTimeout(), api.b.RPCGasCap())
	if err != nil {
		return nil, err
	}
	if errors.Is(result.Err, vm.ErrExecutionReverted) {
		return nil, newRevertError(result.Revert())
	}
	return result.Return(), result.Err
}

// SimulateV1 executes series of transactions on top of a base state.
// The transactions are packed into blocks. For each block, block header
// fields can be overridden. The state can also be overridden prior to
// execution of each block.
//
// Note, this function doesn't make any changes in the state/blockchain and is
// useful to execute and retrieve values.
func (api *BlockChainAPI) SimulateV1(ctx context.Context, opts simOpts, blockNrOrHash *rpc.BlockNumberOrHash) ([]*simBlockResult, error) {
	if len(opts.BlockStateCalls) == 0 {
		return nil, &invalidParamsError{message: "empty input"}
	} else if len(opts.BlockStateCalls) > maxSimulateBlocks {
		return nil, &clientLimitExceededError{message: "too many blocks"}
	}
	if blockNrOrHash == nil {
		n := rpc.BlockNumberOrHashWithNumber(rpc.LatestBlockNumber)
		blockNrOrHash = &n
	}
	state, base, err := api.b.StateAndHeaderByNumberOrHash(ctx, *blockNrOrHash)
	if state == nil || err != nil {
		return nil, err
	}
	gasCap := api.b.RPCGasCap()
	if gasCap == 0 {
		gasCap = gomath.MaxUint64
	}
	sim := &simulator{
		b:           api.b,
		state:       state,
		base:        base,
		chainConfig: api.b.ChainConfig(),
		// Each tx and all the series of txes shouldn't consume more gas than cap
		gp:             new(core.GasPool).AddGas(gasCap),
		traceTransfers: opts.TraceTransfers,
		validate:       opts.Validation,
		fullTx:         opts.ReturnFullTransactions,
	}
	return sim.execute(ctx, opts.BlockStateCalls)
}

// SimulateV1IPSP is a variant of SimulateV1 that returns the final state.
// used in solo mining in combination with the simulation store
func (api *BlockChainAPI) SimulateV1IPSP(ctx context.Context, opts simOpts, blockNrOrHash *rpc.BlockNumberOrHash, originalTx *types.Transaction) ([]*simBlockResult, error, *state.StateDB) {
	fmt.Println(">>> SimulateV1 entered")
	os.Stdout.Sync()
	if len(opts.BlockStateCalls) == 0 {
		return nil, &invalidParamsError{message: "empty input"}, nil
	} else if len(opts.BlockStateCalls) > maxSimulateBlocks {
		return nil, &clientLimitExceededError{message: "too many blocks"}, nil
	}
	if blockNrOrHash == nil {
		n := rpc.BlockNumberOrHashWithNumber(rpc.LatestBlockNumber)
		blockNrOrHash = &n
	}

	state, base, err := api.b.StateAndHeaderByNumberOrHash(ctx, *blockNrOrHash)
	if state == nil || err != nil {
		return nil, err, nil
	}
	gasCap := api.b.RPCGasCap()
	if gasCap == 0 {
		gasCap = gomath.MaxUint64
	}

	sim := &simulator{
		b:              api.b,
		state:          state,
		base:           base,
		chainConfig:    api.b.ChainConfig(),
		gp:             new(core.GasPool).AddGas(gasCap),
		traceTransfers: opts.TraceTransfers,
		validate:       opts.Validation,
		fullTx:         opts.ReturnFullTransactions,
	}

	results, err := sim.execute(ctx, opts.BlockStateCalls)
	if err != nil {
		return nil, err, nil
	}

	// Store simulated artifacts if supported
	if simStore, ok := api.b.(interface {
		SimChainStore() *SimulatedChainStore
		IsSimulateMode() bool
	}); ok && simStore.IsSimulateMode() {
		fmt.Printf("simulation activited %v \n", simStore.IsSimulateMode())
		StoreSimulatedArtifacts(simStore.SimChainStore(), results, sim.state, originalTx) // Pass nil for originalTx here
	}

	return results, nil, sim.state
}

// StoreSimulatedArtifacts stores the results of a simulation into the simStore.
// It optionally accepts the original transaction to ensure the correct hash is used for storage.
func StoreSimulatedArtifacts(simStore *SimulatedChainStore, results []*simBlockResult, state *state.StateDB, originalTx *types.Transaction) {

	if simStore == nil {
		return
	}

	for _, res := range results {

		if res == nil {
			continue
		}
		if res.Block != nil {
			// Determine the original hash to pass down, if applicable
			var originalHash *common.Hash
			if originalTx != nil && len(results) == 1 && len(res.Block.Transactions()) == 1 {
				// Heuristic: If we got a single original tx, coming from rawtransaction rpc, and this result has a single tx,
				// assume they correspond and use the original hash.
				h := originalTx.Hash()
				originalHash = &h
				fmt.Println("originalHash ", originalHash)
				os.Stdout.Sync()

			}
			// adds block, txs, and receipts, potentially using the original hash
			simStore.StoreBlock(res, originalHash)
		}

		for _, account := range StoreSimulatedAccountState(state) {
			if account != nil {
				simStore.CreateSimulatedAccount(account)
			}
		}
	}
}

// DoEstimateGas returns the lowest possible gas limit that allows the transaction to run
// successfully at block `blockNrOrHash`. It returns error if the transaction would revert, or if
// there are unexpected failures. The gas limit is capped by both `args.Gas` (if non-nil &
// non-zero) and `gasCap` (if non-zero).
func DoEstimateGas(ctx context.Context, b Backend, args TransactionArgs, blockNrOrHash rpc.BlockNumberOrHash, overrides *override.StateOverride, blockOverrides *override.BlockOverrides, gasCap uint64) (hexutil.Uint64, error) {
	// Retrieve the base state and mutate it with any overrides
	state, header, err := b.StateAndHeaderByNumberOrHash(ctx, blockNrOrHash)
	if state == nil || err != nil {
		return 0, err
	}
	if err := overrides.Apply(state, nil); err != nil {
		return 0, err
	}
	// Construct the gas estimator option from the user input
	opts := &gasestimator.Options{
		Config:         b.ChainConfig(),
		Chain:          NewChainContext(ctx, b),
		Header:         header,
		BlockOverrides: blockOverrides,
		State:          state,
		ErrorRatio:     estimateGasErrorRatio,
	}
	// Set any required transaction default, but make sure the gas cap itself is not messed with
	// if it was not specified in the original argument list.
	if args.Gas == nil {
		args.Gas = new(hexutil.Uint64)
	}
	if err := args.CallDefaults(gasCap, header.BaseFee, b.ChainConfig().ChainID); err != nil {
		return 0, err
	}
	call := args.ToMessage(header.BaseFee, true, true)

	// Run the gas estimation and wrap any revertals into a custom return
	estimate, revert, err := gasestimator.Estimate(ctx, call, opts, gasCap)
	if err != nil {
		if errors.Is(err, vm.ErrExecutionReverted) {
			return 0, newRevertError(revert)
		}
		return 0, err
	}
	return hexutil.Uint64(estimate), nil
}

// EstimateGas returns the lowest possible gas limit that allows the transaction to run
// successfully at block `blockNrOrHash`, or the latest block if `blockNrOrHash` is unspecified. It
// returns error if the transaction would revert or if there are unexpected failures. The returned
// value is capped by both `args.Gas` (if non-nil & non-zero) and the backend's RPCGasCap
// configuration (if non-zero).
// Note: Required blob gas is not computed in this method.
func (api *BlockChainAPI) EstimateGas(ctx context.Context, args TransactionArgs, blockNrOrHash *rpc.BlockNumberOrHash, overrides *override.StateOverride, blockOverrides *override.BlockOverrides) (hexutil.Uint64, error) {
	bNrOrHash := rpc.BlockNumberOrHashWithNumber(rpc.LatestBlockNumber)
	if blockNrOrHash != nil {
		bNrOrHash = *blockNrOrHash
	}
	return DoEstimateGas(ctx, api.b, args, bNrOrHash, overrides, blockOverrides, api.b.RPCGasCap())
}

// RPCMarshalHeader converts the given header to the RPC output .
func RPCMarshalHeader(head *types.Header) map[string]interface{} {
	result := map[string]interface{}{
		"number":           (*hexutil.Big)(head.Number),
		"hash":             head.Hash(),
		"parentHash":       head.ParentHash,
		"nonce":            head.Nonce,
		"mixHash":          head.MixDigest,
		"sha3Uncles":       head.UncleHash,
		"logsBloom":        head.Bloom,
		"stateRoot":        head.Root,
		"miner":            head.Coinbase,
		"difficulty":       (*hexutil.Big)(head.Difficulty),
		"extraData":        hexutil.Bytes(head.Extra),
		"gasLimit":         hexutil.Uint64(head.GasLimit),
		"gasUsed":          hexutil.Uint64(head.GasUsed),
		"timestamp":        hexutil.Uint64(head.Time),
		"transactionsRoot": head.TxHash,
		"receiptsRoot":     head.ReceiptHash,
	}
	if head.BaseFee != nil {
		result["baseFeePerGas"] = (*hexutil.Big)(head.BaseFee)
	}
	if head.WithdrawalsHash != nil {
		result["withdrawalsRoot"] = head.WithdrawalsHash
	}
	if head.BlobGasUsed != nil {
		result["blobGasUsed"] = hexutil.Uint64(*head.BlobGasUsed)
	}
	if head.ExcessBlobGas != nil {
		result["excessBlobGas"] = hexutil.Uint64(*head.ExcessBlobGas)
	}
	if head.ParentBeaconRoot != nil {
		result["parentBeaconBlockRoot"] = head.ParentBeaconRoot
	}
	if head.RequestsHash != nil {
		result["requestsHash"] = head.RequestsHash
	}
	return result
}

// RPCMarshalBlock converts the given block to the RPC output which depends on fullTx. If inclTx is true transactions are
// returned. When fullTx is true the returned block contains full transaction details, otherwise it will only contain
// transaction hashes.
func RPCMarshalBlock(block *types.Block, inclTx bool, fullTx bool, config *params.ChainConfig) map[string]interface{} {
	fields := RPCMarshalHeader(block.Header())
	fields["size"] = hexutil.Uint64(block.Size())

	if inclTx {
		formatTx := func(idx int, tx *types.Transaction) interface{} {
			return tx.Hash()
		}
		if fullTx {
			formatTx = func(idx int, tx *types.Transaction) interface{} {
				return newRPCTransactionFromBlockIndex(block, uint64(idx), config)
			}
		}
		txs := block.Transactions()
		transactions := make([]interface{}, len(txs))
		for i, tx := range txs {
			transactions[i] = formatTx(i, tx)
		}
		fields["transactions"] = transactions
	}
	uncles := block.Uncles()
	uncleHashes := make([]common.Hash, len(uncles))
	for i, uncle := range uncles {
		uncleHashes[i] = uncle.Hash()
	}
	fields["uncles"] = uncleHashes
	if block.Withdrawals() != nil {
		fields["withdrawals"] = block.Withdrawals()
	}
	return fields
}

// RPCTransaction represents a transaction that will serialize to the RPC representation of a transaction
type RPCTransaction struct {
	BlockHash           *common.Hash                 `json:"blockHash"`
	BlockNumber         *hexutil.Big                 `json:"blockNumber"`
	From                common.Address               `json:"from"`
	Gas                 hexutil.Uint64               `json:"gas"`
	GasPrice            *hexutil.Big                 `json:"gasPrice"`
	GasFeeCap           *hexutil.Big                 `json:"maxFeePerGas,omitempty"`
	GasTipCap           *hexutil.Big                 `json:"maxPriorityFeePerGas,omitempty"`
	MaxFeePerBlobGas    *hexutil.Big                 `json:"maxFeePerBlobGas,omitempty"`
	Hash                common.Hash                  `json:"hash"`
	Input               hexutil.Bytes                `json:"input"`
	Nonce               hexutil.Uint64               `json:"nonce"`
	To                  *common.Address              `json:"to"`
	TransactionIndex    *hexutil.Uint64              `json:"transactionIndex"`
	Value               *hexutil.Big                 `json:"value"`
	Type                hexutil.Uint64               `json:"type"`
	Accesses            *types.AccessList            `json:"accessList,omitempty"`
	ChainID             *hexutil.Big                 `json:"chainId,omitempty"`
	BlobVersionedHashes []common.Hash                `json:"blobVersionedHashes,omitempty"`
	AuthorizationList   []types.SetCodeAuthorization `json:"authorizationList,omitempty"`
	V                   *hexutil.Big                 `json:"v"`
	R                   *hexutil.Big                 `json:"r"`
	S                   *hexutil.Big                 `json:"s"`
	YParity             *hexutil.Uint64              `json:"yParity,omitempty"`
}

// newRPCTransaction returns a transaction that will serialize to the RPC
// representation, with the given location metadata set (if available).
func newRPCTransaction(tx *types.Transaction, blockHash common.Hash, blockNumber uint64, blockTime uint64, index uint64, baseFee *big.Int, config *params.ChainConfig) *RPCTransaction {
	signer := types.MakeSigner(config, new(big.Int).SetUint64(blockNumber), blockTime)
	from, _ := types.Sender(signer, tx)
	v, r, s := tx.RawSignatureValues()
	result := &RPCTransaction{
		Type:     hexutil.Uint64(tx.Type()),
		From:     from,
		Gas:      hexutil.Uint64(tx.Gas()),
		GasPrice: (*hexutil.Big)(tx.GasPrice()),
		Hash:     tx.Hash(),
		Input:    hexutil.Bytes(tx.Data()),
		Nonce:    hexutil.Uint64(tx.Nonce()),
		To:       tx.To(),
		Value:    (*hexutil.Big)(tx.Value()),
		V:        (*hexutil.Big)(v),
		R:        (*hexutil.Big)(r),
		S:        (*hexutil.Big)(s),
	}
	if blockHash != (common.Hash{}) {
		result.BlockHash = &blockHash
		result.BlockNumber = (*hexutil.Big)(new(big.Int).SetUint64(blockNumber))
		result.TransactionIndex = (*hexutil.Uint64)(&index)
	}

	switch tx.Type() {
	case types.LegacyTxType:
		// if a legacy transaction has an EIP-155 chain id, include it explicitly
		if id := tx.ChainId(); id.Sign() != 0 {
			result.ChainID = (*hexutil.Big)(id)
		}

	case types.AccessListTxType:
		al := tx.AccessList()
		yparity := hexutil.Uint64(v.Sign())
		result.Accesses = &al
		result.ChainID = (*hexutil.Big)(tx.ChainId())
		result.YParity = &yparity

	case types.DynamicFeeTxType:
		al := tx.AccessList()
		yparity := hexutil.Uint64(v.Sign())
		result.Accesses = &al
		result.ChainID = (*hexutil.Big)(tx.ChainId())
		result.YParity = &yparity
		result.GasFeeCap = (*hexutil.Big)(tx.GasFeeCap())
		result.GasTipCap = (*hexutil.Big)(tx.GasTipCap())
		// if the transaction has been mined, compute the effective gas price
		if baseFee != nil && blockHash != (common.Hash{}) {
			// price = min(gasTipCap + baseFee, gasFeeCap)
			result.GasPrice = (*hexutil.Big)(effectiveGasPrice(tx, baseFee))
		} else {
			result.GasPrice = (*hexutil.Big)(tx.GasFeeCap())
		}

	case types.BlobTxType:
		al := tx.AccessList()
		yparity := hexutil.Uint64(v.Sign())
		result.Accesses = &al
		result.ChainID = (*hexutil.Big)(tx.ChainId())
		result.YParity = &yparity
		result.GasFeeCap = (*hexutil.Big)(tx.GasFeeCap())
		result.GasTipCap = (*hexutil.Big)(tx.GasTipCap())
		// if the transaction has been mined, compute the effective gas price
		if baseFee != nil && blockHash != (common.Hash{}) {
			result.GasPrice = (*hexutil.Big)(effectiveGasPrice(tx, baseFee))
		} else {
			result.GasPrice = (*hexutil.Big)(tx.GasFeeCap())
		}
		result.MaxFeePerBlobGas = (*hexutil.Big)(tx.BlobGasFeeCap())
		result.BlobVersionedHashes = tx.BlobHashes()

	case types.SetCodeTxType:
		al := tx.AccessList()
		yparity := hexutil.Uint64(v.Sign())
		result.Accesses = &al
		result.ChainID = (*hexutil.Big)(tx.ChainId())
		result.YParity = &yparity
		result.GasFeeCap = (*hexutil.Big)(tx.GasFeeCap())
		result.GasTipCap = (*hexutil.Big)(tx.GasTipCap())
		// if the transaction has been mined, compute the effective gas price
		if baseFee != nil && blockHash != (common.Hash{}) {
			result.GasPrice = (*hexutil.Big)(effectiveGasPrice(tx, baseFee))
		} else {
			result.GasPrice = (*hexutil.Big)(tx.GasFeeCap())
		}
		result.AuthorizationList = tx.SetCodeAuthorizations()
	}
	return result
}

// effectiveGasPrice computes the transaction gas fee, based on the given basefee value.
//
//	price = min(gasTipCap + baseFee, gasFeeCap)
func effectiveGasPrice(tx *types.Transaction, baseFee *big.Int) *big.Int {
	fee := tx.GasTipCap()
	fee = fee.Add(fee, baseFee)
	if tx.GasFeeCapIntCmp(fee) < 0 {
		return tx.GasFeeCap()
	}
	return fee
}

// NewRPCPendingTransaction returns a pending transaction that will serialize to the RPC representation
func NewRPCPendingTransaction(tx *types.Transaction, current *types.Header, config *params.ChainConfig) *RPCTransaction {
	var (
		baseFee     *big.Int
		blockNumber = uint64(0)
		blockTime   = uint64(0)
	)
	if current != nil {
		baseFee = eip1559.CalcBaseFee(config, current)
		blockNumber = current.Number.Uint64()
		blockTime = current.Time
	}
	return newRPCTransaction(tx, common.Hash{}, blockNumber, blockTime, 0, baseFee, config)
}

// newRPCTransactionFromBlockIndex returns a transaction that will serialize to the RPC representation.
func newRPCTransactionFromBlockIndex(b *types.Block, index uint64, config *params.ChainConfig) *RPCTransaction {
	txs := b.Transactions()
	if index >= uint64(len(txs)) {
		return nil
	}
	return newRPCTransaction(txs[index], b.Hash(), b.NumberU64(), b.Time(), index, b.BaseFee(), config)
}

// newRPCRawTransactionFromBlockIndex returns the bytes of a transaction given a block and a transaction index.
func newRPCRawTransactionFromBlockIndex(b *types.Block, index uint64) hexutil.Bytes {
	txs := b.Transactions()
	if index >= uint64(len(txs)) {
		return nil
	}
	blob, _ := txs[index].MarshalBinary()
	return blob
}

// accessListResult returns an optional accesslist
// It's the result of the `debug_createAccessList` RPC call.
// It contains an error if the transaction itself failed.
type accessListResult struct {
	Accesslist *types.AccessList `json:"accessList"`
	Error      string            `json:"error,omitempty"`
	GasUsed    hexutil.Uint64    `json:"gasUsed"`
}

// CreateAccessList creates an EIP-2930 type AccessList for the given transaction.
// Reexec and BlockNrOrHash can be specified to create the accessList on top of a certain state.
// StateOverrides can be used to create the accessList while taking into account state changes from previous transactions.
func (api *BlockChainAPI) CreateAccessList(ctx context.Context, args TransactionArgs, blockNrOrHash *rpc.BlockNumberOrHash, stateOverrides *override.StateOverride) (*accessListResult, error) {
	bNrOrHash := rpc.BlockNumberOrHashWithNumber(rpc.LatestBlockNumber)
	if blockNrOrHash != nil {
		bNrOrHash = *blockNrOrHash
	}
	acl, gasUsed, vmerr, err := AccessList(ctx, api.b, bNrOrHash, args, stateOverrides)
	if err != nil {
		return nil, err
	}
	result := &accessListResult{Accesslist: &acl, GasUsed: hexutil.Uint64(gasUsed)}
	if vmerr != nil {
		result.Error = vmerr.Error()
	}
	return result, nil
}

// AccessList creates an access list for the given transaction.
// If the accesslist creation fails an error is returned.
// If the transaction itself fails, an vmErr is returned.
func AccessList(ctx context.Context, b Backend, blockNrOrHash rpc.BlockNumberOrHash, args TransactionArgs, stateOverrides *override.StateOverride) (acl types.AccessList, gasUsed uint64, vmErr error, err error) {
	// Retrieve the execution context
	db, header, err := b.StateAndHeaderByNumberOrHash(ctx, blockNrOrHash)
	if db == nil || err != nil {
		return nil, 0, nil, err
	}

	// Apply state overrides immediately after StateAndHeaderByNumberOrHash.
	// If not applied here, there could be cases where user-specified overrides (e.g., nonce)
	// may conflict with default values from the database, leading to inconsistencies.
	if stateOverrides != nil {
		if err := stateOverrides.Apply(db, nil); err != nil {
			return nil, 0, nil, err
		}
	}

	// Ensure any missing fields are filled, extract the recipient and input data
	if err = args.setFeeDefaults(ctx, b, header); err != nil {
		return nil, 0, nil, err
	}
	if args.Nonce == nil {
		nonce := hexutil.Uint64(db.GetNonce(args.from()))
		args.Nonce = &nonce
	}
	blockCtx := core.NewEVMBlockContext(header, NewChainContext(ctx, b), nil)
	if err = args.CallDefaults(b.RPCGasCap(), blockCtx.BaseFee, b.ChainConfig().ChainID); err != nil {
		return nil, 0, nil, err
	}

	var to common.Address
	if args.To != nil {
		to = *args.To
	} else {
		to = crypto.CreateAddress(args.from(), uint64(*args.Nonce))
	}
	isPostMerge := header.Difficulty.Sign() == 0
	// Retrieve the precompiles since they don't need to be added to the access list
	precompiles := vm.ActivePrecompiles(b.ChainConfig().Rules(header.Number, isPostMerge, header.Time))

	// addressesToExclude contains sender, receiver, precompiles and valid authorizations
	addressesToExclude := map[common.Address]struct{}{args.from(): {}, to: {}}
	for _, addr := range precompiles {
		addressesToExclude[addr] = struct{}{}
	}

	// Prevent redundant operations if args contain more authorizations than EVM may handle
	maxAuthorizations := uint64(*args.Gas) / params.CallNewAccountGas
	if uint64(len(args.AuthorizationList)) > maxAuthorizations {
		return nil, 0, nil, errors.New("insufficient gas to process all authorizations")
	}

	for _, auth := range args.AuthorizationList {
		// Duplicating stateTransition.validateAuthorization() logic
		if (!auth.ChainID.IsZero() && auth.ChainID.CmpBig(b.ChainConfig().ChainID) != 0) || auth.Nonce+1 < auth.Nonce {
			continue
		}

		if authority, err := auth.Authority(); err == nil {
			addressesToExclude[authority] = struct{}{}
		}
	}

	// Create an initial tracer
	prevTracer := logger.NewAccessListTracer(nil, addressesToExclude)
	if args.AccessList != nil {
		prevTracer = logger.NewAccessListTracer(*args.AccessList, addressesToExclude)
	}
	for {
		if err := ctx.Err(); err != nil {
			return nil, 0, nil, err
		}
		// Retrieve the current access list to expand
		accessList := prevTracer.AccessList()
		log.Trace("Creating access list", "input", accessList)

		// Copy the original db so we don't modify it
		statedb := db.Copy()
		// Set the accesslist to the last al
		args.AccessList = &accessList
		msg := args.ToMessage(header.BaseFee, true, true)

		// Apply the transaction with the access list tracer
		tracer := logger.NewAccessListTracer(accessList, addressesToExclude)
		config := vm.Config{Tracer: tracer.Hooks(), NoBaseFee: true}
		evm := b.GetEVM(ctx, statedb, header, &config, nil)

		// Lower the basefee to 0 to avoid breaking EVM
		// invariants (basefee < feecap).
		if msg.GasPrice.Sign() == 0 {
			evm.Context.BaseFee = new(big.Int)
		}
		if msg.BlobGasFeeCap != nil && msg.BlobGasFeeCap.BitLen() == 0 {
			evm.Context.BlobBaseFee = new(big.Int)
		}
		res, err := core.ApplyMessage(evm, msg, new(core.GasPool).AddGas(msg.GasLimit))
		if err != nil {
			return nil, 0, nil, fmt.Errorf("failed to apply transaction: %v err: %v", args.ToTransaction(types.LegacyTxType).Hash(), err)
		}
		if tracer.Equal(prevTracer) {
			return accessList, res.UsedGas, res.Err, nil
		}
		prevTracer = tracer
	}
}

// TransactionAPI exposes methods for reading and creating transaction data.
type TransactionAPI struct {
	b         Backend
	nonceLock *AddrLocker
	signer    types.Signer
}

// NewTransactionAPI creates a new RPC service with methods for interacting with transactions.
func NewTransactionAPI(b Backend, nonceLock *AddrLocker) *TransactionAPI {
	// The signer used by the API should always be the 'latest' known one because we expect
	// signers to be backwards-compatible with old transactions.
	signer := types.LatestSigner(b.ChainConfig())
	return &TransactionAPI{b, nonceLock, signer}
}

// GetBlockTransactionCountByNumber returns the number of transactions in the block with the given block number.
func (api *TransactionAPI) GetBlockTransactionCountByNumber(ctx context.Context, blockNr rpc.BlockNumber) (*hexutil.Uint, error) {
	block, err := api.b.BlockByNumber(ctx, blockNr)
	if block != nil {
		n := hexutil.Uint(len(block.Transactions()))
		return &n, nil
	}
	return nil, err
}

// GetBlockTransactionCountByHash returns the number of transactions in the block with the given hash.
func (api *TransactionAPI) GetBlockTransactionCountByHash(ctx context.Context, blockHash common.Hash) (*hexutil.Uint, error) {
	block, err := api.b.BlockByHash(ctx, blockHash)
	if block != nil {
		n := hexutil.Uint(len(block.Transactions()))
		return &n, nil
	}
	return nil, err
}

// GetTransactionByBlockNumberAndIndex returns the transaction for the given block number and index.
func (api *TransactionAPI) GetTransactionByBlockNumberAndIndex(ctx context.Context, blockNr rpc.BlockNumber, index hexutil.Uint) (*RPCTransaction, error) {
	block, err := api.b.BlockByNumber(ctx, blockNr)
	if block != nil {
		return newRPCTransactionFromBlockIndex(block, uint64(index), api.b.ChainConfig()), nil
	}
	return nil, err
}

// GetTransactionByBlockHashAndIndex returns the transaction for the given block hash and index.
func (api *TransactionAPI) GetTransactionByBlockHashAndIndex(ctx context.Context, blockHash common.Hash, index hexutil.Uint) (*RPCTransaction, error) {
	block, err := api.b.BlockByHash(ctx, blockHash)
	if block != nil {
		return newRPCTransactionFromBlockIndex(block, uint64(index), api.b.ChainConfig()), nil
	}
	return nil, err
}

// GetRawTransactionByBlockNumberAndIndex returns the bytes of the transaction for the given block number and index.
func (api *TransactionAPI) GetRawTransactionByBlockNumberAndIndex(ctx context.Context, blockNr rpc.BlockNumber, index hexutil.Uint) hexutil.Bytes {
	if block, _ := api.b.BlockByNumber(ctx, blockNr); block != nil {
		return newRPCRawTransactionFromBlockIndex(block, uint64(index))
	}
	return nil
}

// GetRawTransactionByBlockHashAndIndex returns the bytes of the transaction for the given block hash and index.
func (api *TransactionAPI) GetRawTransactionByBlockHashAndIndex(ctx context.Context, blockHash common.Hash, index hexutil.Uint) hexutil.Bytes {
	if block, _ := api.b.BlockByHash(ctx, blockHash); block != nil {
		return newRPCRawTransactionFromBlockIndex(block, uint64(index))
	}
	return nil
}

// GetTransactionCount returns the number of transactions the given address has sent for the given block number
func (api *TransactionAPI) GetTransactionCount(ctx context.Context, address common.Address, blockNrOrHash rpc.BlockNumberOrHash) (*hexutil.Uint64, error) {
	// Ask transaction pool for the nonce which includes pending transactions
	if blockNr, ok := blockNrOrHash.Number(); ok && blockNr == rpc.PendingBlockNumber {
		nonce, err := api.b.GetPoolNonce(ctx, address)
		if err != nil {
			return nil, err
		}
		return (*hexutil.Uint64)(&nonce), nil
	}
	// Resolve block number and use its state to ask for the nonce
	state, _, err := api.b.StateAndHeaderByNumberOrHash(ctx, blockNrOrHash)
	if state == nil || err != nil {
		return nil, err
	}
	nonce := state.GetNonce(address)
	return (*hexutil.Uint64)(&nonce), state.Error()
}

// GetTransactionByHash returns the transaction for the given hash
func (api *TransactionAPI) GetTransactionByHash(ctx context.Context, hash common.Hash) (*RPCTransaction, error) {
<<<<<<< HEAD
	// Check simulated store first if simulate-mode is on
	if simB, ok := api.b.(interface {
		SimChainStore() *SimulatedChainStore
		IsSimulateMode() bool
	}); ok && simB.IsSimulateMode() {
		simStore := simB.SimChainStore()
		if simStore != nil {
			// Try to retrieve the transaction directly from the SimChainStore
			if tx, found := simStore.GetTransaction(hash); found {
				// Transaction found in SimChainStore.
				// Return it as a "pending" transaction, as its block context might
				// still be under simulation or not yet fully determined.
				// This mirrors how transactions from the main chain's tx pool are handled.
				log.Debug("GetTransactionByHash: Found in SimChainStore, returning as pending", "hash", hash)
				return NewRPCPendingTransaction(tx, api.b.CurrentHeader(), api.b.ChainConfig()), nil
			}
			// If not found in simStore while in simulate mode, it's considered not found for this context.
			log.Debug("GetTransactionByHash: Not found in SimChainStore", "hash", hash)
			return nil, nil // Indicate not found in simulate context
		}
		// If simStore is nil but in simulate mode (should ideally not happen if configured correctly)
		log.Warn("GetTransactionByHash: In simulate mode but SimChainStore is nil", "hash", hash)
		return nil, fmt.Errorf("in simulate mode but SimChainStore is not available")
	}

	// --- Normal flow (not in simulate mode or fell through) ---

	// Try to return an already finalized transaction from the main chain
=======
	// Try to return an already finalized transaction
>>>>>>> 36b2371c
	found, tx, blockHash, blockNumber, index := api.b.GetTransaction(hash)
	if !found {
		// No finalized transaction, try to retrieve it from the regular tx pool
		if poolTx := api.b.GetPoolTransaction(hash); poolTx != nil {
			log.Debug("GetTransactionByHash: Found in main transaction pool", "hash", hash)
			return NewRPCPendingTransaction(poolTx, api.b.CurrentHeader(), api.b.ChainConfig()), nil
		}
		// If also not in the pool there is a chance the tx indexer is still in progress.
		if !api.b.TxIndexDone() {
<<<<<<< HEAD
			log.Debug("GetTransactionByHash: Not found on main chain, tx indexer not done", "hash", hash)
			return nil, NewTxIndexingError()
		}
		// If the transaction is not found in the pool and the indexer is done, return nil
		log.Debug("GetTransactionByHash: Not found on main chain, tx indexer done", "hash", hash)
=======
			return nil, NewTxIndexingError()
		}
		// If the transaction is not found in the pool and the indexer is done, return nil
>>>>>>> 36b2371c
		return nil, nil
	}

	// Found on the main chain (finalized)
	header, err := api.b.HeaderByHash(ctx, blockHash)
	if err != nil {
		log.Error("GetTransactionByHash: Error getting header by hash for main chain tx", "hash", hash, "blockHash", blockHash, "err", err)
		return nil, err
	}
	log.Debug("GetTransactionByHash: Found on main chain (finalized)", "hash", hash, "blockHash", blockHash, "blockNumber", blockNumber)
	return newRPCTransaction(tx, blockHash, blockNumber, header.Time, index, header.BaseFee, api.b.ChainConfig()), nil
}

// GetRawTransactionByHash returns the bytes of the transaction for the given hash.
func (api *TransactionAPI) GetRawTransactionByHash(ctx context.Context, hash common.Hash) (hexutil.Bytes, error) {
	// Retrieve a finalized transaction, or a pooled otherwise
	found, tx, _, _, _ := api.b.GetTransaction(hash)
	if !found {
		if tx = api.b.GetPoolTransaction(hash); tx != nil {
			return tx.MarshalBinary()
		}
		// If also not in the pool there is a chance the tx indexer is still in progress.
		if !api.b.TxIndexDone() {
			return nil, NewTxIndexingError()
		}
		// If the transaction is not found in the pool and the indexer is done, return nil
		return nil, nil
	}
	return tx.MarshalBinary()
}

func (api *TransactionAPI) GetTransactionReceipt(ctx context.Context, hash common.Hash) (map[string]interface{}, error) {
<<<<<<< HEAD
	//  Check simulated store first if simulate-mode is on
	if simB, ok := api.b.(interface {
		SimChainStore() *SimulatedChainStore
		IsSimulateMode() bool
	}); ok && simB.IsSimulateMode() {
		if receipt, ok := simB.SimChainStore().GetReceipt(hash); ok {
			if tx, ok := simB.SimChainStore().GetTransaction(hash); ok {
				signer := types.LatestSignerForChainID(tx.ChainId()) // Simplified
				return marshalReceipt(receipt, common.Hash{}, 0, signer, tx, 0), nil
			}
		}
	}

	// Fallback to real chain

=======
>>>>>>> 36b2371c
	found, tx, blockHash, blockNumber, index := api.b.GetTransaction(hash)
	if !found {
		// Make sure indexer is done.
		if !api.b.TxIndexDone() {
			return nil, NewTxIndexingError()
		}
		// No such tx.
<<<<<<< HEAD

=======
>>>>>>> 36b2371c
		return nil, nil
	}
	header, err := api.b.HeaderByHash(ctx, blockHash)
	if err != nil {
		return nil, err
	}
	receipts, err := api.b.GetReceipts(ctx, blockHash)
	if err != nil {
		return nil, err
	}
	if uint64(len(receipts)) <= index {
		return nil, nil
	}
	receipt := receipts[index]
	signer := types.MakeSigner(api.b.ChainConfig(), header.Number, header.Time)
	return marshalReceipt(receipt, blockHash, blockNumber, signer, tx, int(index)), nil
}

// marshalReceipt marshals a transaction receipt into a JSON object.
func marshalReceipt(receipt *types.Receipt, blockHash common.Hash, blockNumber uint64, signer types.Signer, tx *types.Transaction, txIndex int) map[string]interface{} {
	from, _ := types.Sender(signer, tx)

	fields := map[string]interface{}{
		"blockHash":         blockHash,
		"blockNumber":       hexutil.Uint64(blockNumber),
		"transactionHash":   tx.Hash(),
		"transactionIndex":  hexutil.Uint64(txIndex),
		"from":              from,
		"to":                tx.To(),
		"gasUsed":           hexutil.Uint64(receipt.GasUsed),
		"cumulativeGasUsed": hexutil.Uint64(receipt.CumulativeGasUsed),
		"contractAddress":   nil,
		"logs":              receipt.Logs,
		"logsBloom":         receipt.Bloom,
		"type":              hexutil.Uint(tx.Type()),
		"effectiveGasPrice": (*hexutil.Big)(receipt.EffectiveGasPrice),
	}

	// Assign receipt status or post state.
	if len(receipt.PostState) > 0 {
		fields["root"] = hexutil.Bytes(receipt.PostState)
	} else {
		fields["status"] = hexutil.Uint(receipt.Status)
	}
	if receipt.Logs == nil {
		fields["logs"] = []*types.Log{}
	}

	if tx.Type() == types.BlobTxType {
		fields["blobGasUsed"] = hexutil.Uint64(receipt.BlobGasUsed)
		fields["blobGasPrice"] = (*hexutil.Big)(receipt.BlobGasPrice)
	}

	// If the ContractAddress is 20 0x0 bytes, assume it is not a contract creation
	if receipt.ContractAddress != (common.Address{}) {
		fields["contractAddress"] = receipt.ContractAddress
	}
	return fields
}

// sign is a helper function that signs a transaction with the private key of the given address.
func (api *TransactionAPI) sign(addr common.Address, tx *types.Transaction) (*types.Transaction, error) {
	// Look up the wallet containing the requested signer
	account := accounts.Account{Address: addr}

	wallet, err := api.b.AccountManager().Find(account)
	if err != nil {
		return nil, err
	}
	// Request the wallet to sign the transaction
	return wallet.SignTx(account, tx, api.b.ChainConfig().ChainID)
}

// SubmitTransaction is a helper function that submits tx to txPool and logs a message.
func SubmitTransaction(ctx context.Context, b Backend, tx *types.Transaction) (common.Hash, error) {
	// If the transaction fee cap is already specified, ensure the
	// fee of the given transaction is _reasonable_.
	if err := checkTxFee(tx.GasPrice(), tx.Gas(), b.RPCTxFeeCap()); err != nil {
		return common.Hash{}, err
	}
	if !b.UnprotectedAllowed() && !tx.Protected() {
		// Ensure only eip155 signed transactions are submitted if EIP155Required is set.
		return common.Hash{}, errors.New("only replay-protected (EIP-155) transactions allowed over RPC")
	}
	if err := b.SendTx(ctx, tx); err != nil {
		return common.Hash{}, err
	}
	// Print a log with full tx details for manual investigations and interventions
	head := b.CurrentBlock()
	signer := types.MakeSigner(b.ChainConfig(), head.Number, head.Time)
	from, err := types.Sender(signer, tx)
	if err != nil {
		return common.Hash{}, err
	}

	if tx.To() == nil {
		addr := crypto.CreateAddress(from, tx.Nonce())
		log.Info("Submitted contract creation", "hash", tx.Hash().Hex(), "from", from, "nonce", tx.Nonce(), "contract", addr.Hex(), "value", tx.Value())
	} else {
		log.Info("Submitted transaction", "hash", tx.Hash().Hex(), "from", from, "nonce", tx.Nonce(), "recipient", tx.To(), "value", tx.Value())
	}
	return tx.Hash(), nil
}

// SendTransaction creates a transaction for the given argument, sign it and submit it to the
// transaction pool.
func (api *TransactionAPI) SendTransaction(ctx context.Context, args TransactionArgs) (common.Hash, error) {
	// Look up the wallet containing the requested signer
	account := accounts.Account{Address: args.from()}

	wallet, err := api.b.AccountManager().Find(account)
	if err != nil {
		return common.Hash{}, err
	}

	if args.Nonce == nil {
		// Hold the mutex around signing to prevent concurrent assignment of
		// the same nonce to multiple accounts.
		api.nonceLock.LockAddr(args.from())
		defer api.nonceLock.UnlockAddr(args.from())
	}
	if args.IsEIP4844() {
		return common.Hash{}, errBlobTxNotSupported
	}

	// Set some sanity defaults and terminate on failure
	if err := args.setDefaults(ctx, api.b, false); err != nil {
		return common.Hash{}, err
	}
	// Assemble the transaction and sign with the wallet
	tx := args.ToTransaction(types.LegacyTxType)

	signed, err := wallet.SignTx(account, tx, api.b.ChainConfig().ChainID)
	if err != nil {
		return common.Hash{}, err
	}
	return SubmitTransaction(ctx, api.b, signed)
}

// FillTransaction fills the defaults (nonce, gas, gasPrice or 1559 fields)
// on a given unsigned transaction, and returns it to the caller for further
// processing (signing + broadcast).
func (api *TransactionAPI) FillTransaction(ctx context.Context, args TransactionArgs) (*SignTransactionResult, error) {
	args.blobSidecarAllowed = true

	// Set some sanity defaults and terminate on failure
	if err := args.setDefaults(ctx, api.b, false); err != nil {
		return nil, err
	}
	// Assemble the transaction and obtain rlp
	tx := args.ToTransaction(types.LegacyTxType)
	data, err := tx.MarshalBinary()
	if err != nil {
		return nil, err
	}
	return &SignTransactionResult{data, tx}, nil
}

// SendRawTransaction will add the signed transaction to the transaction pool.
// The sender is responsible for signing the transaction and using the correct nonce.
func (api *TransactionAPI) SendRawTransaction(ctx context.Context, input hexutil.Bytes) (common.Hash, error) {
	// normal geth logic
	tx := new(types.Transaction)

	if err := tx.UnmarshalBinary(input); err != nil {
		return common.Hash{}, err
	}
	fmt.Println("tx.hash() sendrawtx", tx.Hash())
	os.Stdout.Sync()

	// Simulated mode logic
	if simB, ok := api.b.(interface {
		IsSimulateMode() bool
		SimChainStore() *SimulatedChainStore
	}); ok {
		if simB.IsSimulateMode() {
			// Simulate transaction logic here
			if err := simulateAndStore(ctx, api.b, tx); err != nil {
				return common.Hash{}, err
			}
			return tx.Hash(), nil
		}
	}
	// normal geth logic

	return SubmitTransaction(ctx, api.b, tx)
}

// SendRawTransaction will add the signed transaction to the transaction pool.
// The sender is responsible for signing the transaction and using the correct nonce.
func (api *TransactionAPI) SendRawTransactionBackup(ctx context.Context, input hexutil.Bytes) (common.Hash, error) {
	// normal geth logic
	tx := new(types.Transaction)
	if err := tx.UnmarshalBinary(input); err != nil {
		return common.Hash{}, err
	}

	// Simulated mode logic
	if simB, ok := api.b.(interface {
		IsSimulateMode() bool
		SimChainStore() *SimulatedChainStore
	}); ok {
		if simB.IsSimulateMode() {
			// Simulate transaction logic here
			if err := simulateAndStore(ctx, api.b, tx); err != nil {
				return common.Hash{}, err
			}
			return tx.Hash(), nil
		}
	}
	// normal geth logic
	return SubmitTransaction(ctx, api.b, tx)
}

// Sign calculates an ECDSA signature for:
// keccak256("\x19Ethereum Signed Message:\n" + len(message) + message).
//
// Note, the produced signature conforms to the secp256k1 curve R, S and V values,
// where the V value will be 27 or 28 for legacy reasons.
//
// The account associated with addr must be unlocked.
//
// https://github.com/ethereum/wiki/wiki/JSON-RPC#eth_sign
func (api *TransactionAPI) Sign(addr common.Address, data hexutil.Bytes) (hexutil.Bytes, error) {
	// Look up the wallet containing the requested signer
	account := accounts.Account{Address: addr}

	wallet, err := api.b.AccountManager().Find(account)
	if err != nil {
		return nil, err
	}
	// Sign the requested hash with the wallet
	signature, err := wallet.SignText(account, data)
	if err == nil {
		signature[64] += 27 // Transform V from 0/1 to 27/28 according to the yellow paper
	}
	return signature, err
}

// SignTransactionResult represents a RLP encoded signed transaction.
type SignTransactionResult struct {
	Raw hexutil.Bytes      `json:"raw"`
	Tx  *types.Transaction `json:"tx"`
}

// SignTransaction will sign the given transaction with the from account.
// The node needs to have the private key of the account corresponding with
// the given from address and it needs to be unlocked.
func (api *TransactionAPI) SignTransaction(ctx context.Context, args TransactionArgs) (*SignTransactionResult, error) {
	args.blobSidecarAllowed = true

	if args.Gas == nil {
		return nil, errors.New("gas not specified")
	}
	if args.GasPrice == nil && (args.MaxPriorityFeePerGas == nil || args.MaxFeePerGas == nil) {
		return nil, errors.New("missing gasPrice or maxFeePerGas/maxPriorityFeePerGas")
	}
	if args.Nonce == nil {
		return nil, errors.New("nonce not specified")
	}
	if err := args.setDefaults(ctx, api.b, false); err != nil {
		return nil, err
	}
	// Before actually sign the transaction, ensure the transaction fee is reasonable.
	tx := args.ToTransaction(types.LegacyTxType)
	if err := checkTxFee(tx.GasPrice(), tx.Gas(), api.b.RPCTxFeeCap()); err != nil {
		return nil, err
	}
	signed, err := api.sign(args.from(), tx)
	if err != nil {
		return nil, err
	}
	// If the transaction-to-sign was a blob transaction, then the signed one
	// no longer retains the blobs, only the blob hashes. In this step, we need
	// to put back the blob(s).
	if args.IsEIP4844() {
		signed = signed.WithBlobTxSidecar(&types.BlobTxSidecar{
			Blobs:       args.Blobs,
			Commitments: args.Commitments,
			Proofs:      args.Proofs,
		})
	}
	data, err := signed.MarshalBinary()
	if err != nil {
		return nil, err
	}
	return &SignTransactionResult{data, signed}, nil
}

// PendingTransactions returns the transactions that are in the transaction pool
// and have a from address that is one of the accounts this node manages.
func (api *TransactionAPI) PendingTransactions() ([]*RPCTransaction, error) {
	pending, err := api.b.GetPoolTransactions()
	if err != nil {
		return nil, err
	}
	accounts := make(map[common.Address]struct{})
	for _, wallet := range api.b.AccountManager().Wallets() {
		for _, account := range wallet.Accounts() {
			accounts[account.Address] = struct{}{}
		}
	}
	curHeader := api.b.CurrentHeader()
	transactions := make([]*RPCTransaction, 0, len(pending))
	for _, tx := range pending {
		from, _ := types.Sender(api.signer, tx)
		if _, exists := accounts[from]; exists {
			transactions = append(transactions, NewRPCPendingTransaction(tx, curHeader, api.b.ChainConfig()))
		}
	}
	return transactions, nil
}

// Resend accepts an existing transaction and a new gas price and limit. It will remove
// the given transaction from the pool and reinsert it with the new gas price and limit.
func (api *TransactionAPI) Resend(ctx context.Context, sendArgs TransactionArgs, gasPrice *hexutil.Big, gasLimit *hexutil.Uint64) (common.Hash, error) {
	if sendArgs.Nonce == nil {
		return common.Hash{}, errors.New("missing transaction nonce in transaction spec")
	}
	if err := sendArgs.setDefaults(ctx, api.b, false); err != nil {
		return common.Hash{}, err
	}
	matchTx := sendArgs.ToTransaction(types.LegacyTxType)

	// Before replacing the old transaction, ensure the _new_ transaction fee is reasonable.
	price := matchTx.GasPrice()
	if gasPrice != nil {
		price = gasPrice.ToInt()
	}
	gas := matchTx.Gas()
	if gasLimit != nil {
		gas = uint64(*gasLimit)
	}
	if err := checkTxFee(price, gas, api.b.RPCTxFeeCap()); err != nil {
		return common.Hash{}, err
	}
	// Iterate the pending list for replacement
	pending, err := api.b.GetPoolTransactions()
	if err != nil {
		return common.Hash{}, err
	}
	for _, p := range pending {
		wantSigHash := api.signer.Hash(matchTx)
		pFrom, err := types.Sender(api.signer, p)
		if err == nil && pFrom == sendArgs.from() && api.signer.Hash(p) == wantSigHash {
			// Match. Re-sign and send the transaction.
			if gasPrice != nil && (*big.Int)(gasPrice).Sign() != 0 {
				sendArgs.GasPrice = gasPrice
			}
			if gasLimit != nil && *gasLimit != 0 {
				sendArgs.Gas = gasLimit
			}
			signedTx, err := api.sign(sendArgs.from(), sendArgs.ToTransaction(types.LegacyTxType))
			if err != nil {
				return common.Hash{}, err
			}
			if err = api.b.SendTx(ctx, signedTx); err != nil {
				return common.Hash{}, err
			}
			return signedTx.Hash(), nil
		}
	}
	return common.Hash{}, fmt.Errorf("transaction %#x not found", matchTx.Hash())
}

// DebugAPI is the collection of Ethereum APIs exposed over the debugging
// namespace.
type DebugAPI struct {
	b Backend
}

// NewDebugAPI creates a new instance of DebugAPI.
func NewDebugAPI(b Backend) *DebugAPI {
	return &DebugAPI{b: b}
}

// GetRawHeader retrieves the RLP encoding for a single header.
func (api *DebugAPI) GetRawHeader(ctx context.Context, blockNrOrHash rpc.BlockNumberOrHash) (hexutil.Bytes, error) {
	var hash common.Hash
	if h, ok := blockNrOrHash.Hash(); ok {
		hash = h
	} else {
		block, err := api.b.BlockByNumberOrHash(ctx, blockNrOrHash)
		if block == nil || err != nil {
			return nil, err
		}
		hash = block.Hash()
	}
	header, _ := api.b.HeaderByHash(ctx, hash)
	if header == nil {
		return nil, fmt.Errorf("header #%d not found", hash)
	}
	return rlp.EncodeToBytes(header)
}

// GetRawBlock retrieves the RLP encoded for a single block.
func (api *DebugAPI) GetRawBlock(ctx context.Context, blockNrOrHash rpc.BlockNumberOrHash) (hexutil.Bytes, error) {
	var hash common.Hash
	if h, ok := blockNrOrHash.Hash(); ok {
		hash = h
	} else {
		block, err := api.b.BlockByNumberOrHash(ctx, blockNrOrHash)
		if block == nil || err != nil {
			return nil, err
		}
		hash = block.Hash()
	}
	block, _ := api.b.BlockByHash(ctx, hash)
	if block == nil {
		return nil, fmt.Errorf("block #%d not found", hash)
	}
	return rlp.EncodeToBytes(block)
}

// GetRawReceipts retrieves the binary-encoded receipts of a single block.
func (api *DebugAPI) GetRawReceipts(ctx context.Context, blockNrOrHash rpc.BlockNumberOrHash) ([]hexutil.Bytes, error) {
	var hash common.Hash
	if h, ok := blockNrOrHash.Hash(); ok {
		hash = h
	} else {
		block, err := api.b.BlockByNumberOrHash(ctx, blockNrOrHash)
		if block == nil || err != nil {
			return nil, err
		}
		hash = block.Hash()
	}
	receipts, err := api.b.GetReceipts(ctx, hash)
	if err != nil {
		return nil, err
	}
	result := make([]hexutil.Bytes, len(receipts))
	for i, receipt := range receipts {
		b, err := receipt.MarshalBinary()
		if err != nil {
			return nil, err
		}
		result[i] = b
	}
	return result, nil
}

// GetRawTransaction returns the bytes of the transaction for the given hash.
func (api *DebugAPI) GetRawTransaction(ctx context.Context, hash common.Hash) (hexutil.Bytes, error) {
	// Retrieve a finalized transaction, or a pooled otherwise
	found, tx, _, _, _ := api.b.GetTransaction(hash)
	if !found {
		if tx = api.b.GetPoolTransaction(hash); tx != nil {
			return tx.MarshalBinary()
		}
		// If also not in the pool there is a chance the tx indexer is still in progress.
		if !api.b.TxIndexDone() {
			return nil, NewTxIndexingError()
		}
		// Transaction is not found in the pool and the indexer is done.
		return nil, nil
	}
	return tx.MarshalBinary()
}

// PrintBlock retrieves a block and returns its pretty printed form.
func (api *DebugAPI) PrintBlock(ctx context.Context, number uint64) (string, error) {
	block, _ := api.b.BlockByNumber(ctx, rpc.BlockNumber(number))
	if block == nil {
		return "", fmt.Errorf("block #%d not found", number)
	}
	return spew.Sdump(block), nil
}

// ChaindbProperty returns leveldb properties of the key-value database.
func (api *DebugAPI) ChaindbProperty() (string, error) {
	return api.b.ChainDb().Stat()
}

// ChaindbCompact flattens the entire key-value database into a single level,
// removing all unused slots and merging all keys.
func (api *DebugAPI) ChaindbCompact() error {
	cstart := time.Now()
	for b := 0; b <= 255; b++ {
		var (
			start = []byte{byte(b)}
			end   = []byte{byte(b + 1)}
		)
		if b == 255 {
			end = nil
		}
		log.Info("Compacting database", "range", fmt.Sprintf("%#X-%#X", start, end), "elapsed", common.PrettyDuration(time.Since(cstart)))
		if err := api.b.ChainDb().Compact(start, end); err != nil {
			log.Error("Database compaction failed", "err", err)
			return err
		}
	}
	return nil
}

// SetHead rewinds the head of the blockchain to a previous block.
func (api *DebugAPI) SetHead(number hexutil.Uint64) {
	api.b.SetHead(uint64(number))
}

// NetAPI offers network related RPC methods
type NetAPI struct {
	net            *p2p.Server
	networkVersion uint64
}

// NewNetAPI creates a new net API instance.
func NewNetAPI(net *p2p.Server, networkVersion uint64) *NetAPI {
	return &NetAPI{net, networkVersion}
}

// Listening returns an indication if the node is listening for network connections.
func (api *NetAPI) Listening() bool {
	return true // always listening
}

// PeerCount returns the number of connected peers
func (api *NetAPI) PeerCount() hexutil.Uint {
	return hexutil.Uint(api.net.PeerCount())
}

// Version returns the current ethereum protocol version.
func (api *NetAPI) Version() string {
	return fmt.Sprintf("%d", api.networkVersion)
}

// checkTxFee is an internal function used to check whether the fee of
// the given transaction is _reasonable_(under the cap).
func checkTxFee(gasPrice *big.Int, gas uint64, cap float64) error {
	// Short circuit if there is no cap for transaction fee at all.
	if cap == 0 {
		return nil
	}
	feeEth := new(big.Float).Quo(new(big.Float).SetInt(new(big.Int).Mul(gasPrice, new(big.Int).SetUint64(gas))), new(big.Float).SetInt(big.NewInt(params.Ether)))
	feeFloat, _ := feeEth.Float64()
	if feeFloat > cap {
		return fmt.Errorf("tx fee (%.2f ether) exceeds the configured cap (%.2f ether)", feeFloat, cap)
	}
	return nil
}

func simulateAndStore(ctx context.Context, backend Backend, tx *types.Transaction) error {
	// Get chain context (chain config, block info)
	head := backend.CurrentBlock()
	signer := types.MakeSigner(backend.ChainConfig(), head.Number, head.Time)

	// Recover sender address
	from, err := types.Sender(signer, tx)
	if err != nil {
		return fmt.Errorf("failed to recover sender: %w", err)
	}

	// Convert tx to TransactionArgs and inject sender
	args := TransactionArgsFromTransaction(tx)
	args.From = &from

	// Wrap into a simBlock
	simBlockInstance := simBlock{
		BlockOverrides: &override.BlockOverrides{},
		StateOverrides: &override.StateOverride{},
		Calls:          []TransactionArgs{args},
	}

	// Simulation options
	opts := simOpts{
		BlockStateCalls:        []simBlock{simBlockInstance},
		TraceTransfers:         true,
		Validation:             true,
		ReturnFullTransactions: true,
	}

	// Call simulate
	simulateAPI := &BlockChainAPI{b: backend}
	results, err, finalState := simulateAPI.SimulateV1IPSP(ctx, opts, nil, tx)
	if err != nil {
		return fmt.Errorf("simulation failed: %w", err)
	}
	if len(results) == 0 { // Keep existing check
		return errors.New("simulation returned no results")
	}

	// Store simulated artifacts if the backend supports it and is in simulate mode
	if simStoreProvider, ok := backend.(interface {
		SimChainStore() *SimulatedChainStore
		IsSimulateMode() bool // Corrected: Use exported method name
	}); ok && simStoreProvider.IsSimulateMode() { // Corrected: Call exported method
		simStore := simStoreProvider.SimChainStore()
		if simStore != nil {
			StoreSimulatedArtifacts(simStore, results, finalState, tx) // Use the existing utility
		}
	}

	return nil
}

func (api *TransactionAPI) GetTransactionEventsFromBackend(ctx context.Context, backend Backend, txHash common.Hash) (FullTransactionEvents, error) {
	if simStoreProvider, ok := backend.(interface {
		SimChainStore() *SimulatedChainStore
		IsSimulateMode() bool // Corrected: Use exported method name
	}); ok && simStoreProvider.IsSimulateMode() { // Corrected: Call exported method
		simStore := simStoreProvider.SimChainStore()
		events, ok := simStore.GetTxEvents(txHash)
		if !ok {
			return FullTransactionEvents{}, fmt.Errorf("transaction events not found")
		}
		return events, nil
	}
	return FullTransactionEvents{}, fmt.Errorf("simulation store not found")
}
func TransactionArgsFromTransaction(tx *types.Transaction) TransactionArgs {
	nonce := hexutil.Uint64(tx.Nonce())
	gas := hexutil.Uint64(tx.Gas())

	data := hexutil.Bytes(tx.Data())
	args := TransactionArgs{
		To:         tx.To(), // nil means contract creation
		Gas:        &gas,
		Value:      (*hexutil.Big)(tx.Value()),
		Nonce:      &nonce,
		ChainID:    (*hexutil.Big)(tx.ChainId()),
		Input:      &data, // for backwards compat
		BlobHashes: tx.BlobHashes(),
	}

	switch tx.Type() {
	case types.LegacyTxType:
		args.GasPrice = (*hexutil.Big)(tx.GasPrice())

	case types.AccessListTxType:
		accessList := tx.AccessList()
		args.AccessList = &accessList
		args.GasPrice = (*hexutil.Big)(tx.GasPrice())

	case types.DynamicFeeTxType:
		accessList := tx.AccessList()
		args.AccessList = &accessList
		args.MaxFeePerGas = (*hexutil.Big)(tx.GasFeeCap())
		args.MaxPriorityFeePerGas = (*hexutil.Big)(tx.GasTipCap())

	case types.BlobTxType:
		accessList := tx.AccessList()
		args.AccessList = &accessList
		args.MaxFeePerGas = (*hexutil.Big)(tx.GasFeeCap())
		args.MaxPriorityFeePerGas = (*hexutil.Big)(tx.GasTipCap())
		args.BlobFeeCap = (*hexutil.Big)(tx.BlobGasFeeCap())

	case types.SetCodeTxType:
		accessList := tx.AccessList()
		args.AccessList = &accessList
		args.MaxFeePerGas = (*hexutil.Big)(tx.GasFeeCap())
		args.MaxPriorityFeePerGas = (*hexutil.Big)(tx.GasTipCap())
		args.AuthorizationList = tx.SetCodeAuthorizations()
	}

	// Recover sender address using the backend
	signer := types.LatestSignerForChainID(tx.ChainId())
	from, err := types.Sender(signer, tx)
	if err != nil {
		return args
	}
	args.From = &from

	return args
}

type YourCustomEvent struct {
	Name      string         `json:"name"`
	Address   common.Address `json:"address"`
	Topics    []common.Hash  `json:"topics"`
	Data      hexutil.Bytes  `json:"data"`
	BlockHash common.Hash    `json:"blockHash"`
	TxHash    common.Hash    `json:"transactionHash"`
}

func (api *TransactionAPI) GetTransactionEvents(ctx context.Context, hash common.Hash) (*FullTransactionEvents, error) {
	// Check if the backend supports simulate mode and has a SimChainStore
	if simB, ok := api.b.(interface {
		SimChainStore() *SimulatedChainStore
		IsSimulateMode() bool
	}); ok && simB.IsSimulateMode() {
		store := simB.SimChainStore()
		if store == nil {
			return nil, fmt.Errorf("simulate mode is active, but SimChainStore is nil")
		}
		if events, found := store.GetTxEvents(hash); found {
			return &events, nil // Return pointer to the events
		}
		return nil, fmt.Errorf("no events found for transaction %s in simulate mode store", hash.Hex())
	}
	// For PoC: If not in simulate mode, this path is not critical.
	return nil, fmt.Errorf("not in simulate mode or backend does not support simulate methods; this path is not the focus of the PoC")
}

type SimChainStoreBackend interface {
	SimChainStore() *SimulatedChainStore
}<|MERGE_RESOLUTION|>--- conflicted
+++ resolved
@@ -1449,7 +1449,7 @@
 
 // GetTransactionByHash returns the transaction for the given hash
 func (api *TransactionAPI) GetTransactionByHash(ctx context.Context, hash common.Hash) (*RPCTransaction, error) {
-<<<<<<< HEAD
+
 	// Check simulated store first if simulate-mode is on
 	if simB, ok := api.b.(interface {
 		SimChainStore() *SimulatedChainStore
@@ -1478,9 +1478,6 @@
 	// --- Normal flow (not in simulate mode or fell through) ---
 
 	// Try to return an already finalized transaction from the main chain
-=======
-	// Try to return an already finalized transaction
->>>>>>> 36b2371c
 	found, tx, blockHash, blockNumber, index := api.b.GetTransaction(hash)
 	if !found {
 		// No finalized transaction, try to retrieve it from the regular tx pool
@@ -1490,17 +1487,11 @@
 		}
 		// If also not in the pool there is a chance the tx indexer is still in progress.
 		if !api.b.TxIndexDone() {
-<<<<<<< HEAD
 			log.Debug("GetTransactionByHash: Not found on main chain, tx indexer not done", "hash", hash)
 			return nil, NewTxIndexingError()
 		}
 		// If the transaction is not found in the pool and the indexer is done, return nil
 		log.Debug("GetTransactionByHash: Not found on main chain, tx indexer done", "hash", hash)
-=======
-			return nil, NewTxIndexingError()
-		}
-		// If the transaction is not found in the pool and the indexer is done, return nil
->>>>>>> 36b2371c
 		return nil, nil
 	}
 
@@ -1533,7 +1524,7 @@
 }
 
 func (api *TransactionAPI) GetTransactionReceipt(ctx context.Context, hash common.Hash) (map[string]interface{}, error) {
-<<<<<<< HEAD
+
 	//  Check simulated store first if simulate-mode is on
 	if simB, ok := api.b.(interface {
 		SimChainStore() *SimulatedChainStore
@@ -1549,8 +1540,6 @@
 
 	// Fallback to real chain
 
-=======
->>>>>>> 36b2371c
 	found, tx, blockHash, blockNumber, index := api.b.GetTransaction(hash)
 	if !found {
 		// Make sure indexer is done.
@@ -1558,10 +1547,7 @@
 			return nil, NewTxIndexingError()
 		}
 		// No such tx.
-<<<<<<< HEAD
-
-=======
->>>>>>> 36b2371c
+
 		return nil, nil
 	}
 	header, err := api.b.HeaderByHash(ctx, blockHash)
